[bumpversion]
<<<<<<< HEAD
current_version = 2.17.3
=======
current_version = 2.18.2
>>>>>>> 696925e2
commit = True
tag = True

[bumpversion:file:pychunkedgraph/__init__.py]<|MERGE_RESOLUTION|>--- conflicted
+++ resolved
@@ -1,9 +1,5 @@
 [bumpversion]
-<<<<<<< HEAD
-current_version = 2.17.3
-=======
 current_version = 2.18.2
->>>>>>> 696925e2
 commit = True
 tag = True
 
