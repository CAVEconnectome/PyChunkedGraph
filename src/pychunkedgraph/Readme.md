--- conflicted
+++ resolved
@@ -31,13 +31,8 @@
 
 ## Data
 
-<<<<<<< HEAD
-Currently, **only** supervoxels contained in `gs://nkem/pinky40_agglomeration_test_1024_2/region_graph` are included in the
-ChunkedGraph. The chunk size is `[512, 512, 64]`. 
-=======
-The current version of the ChunkedGraph contains supervoxels from `gs://nkem/basil_4k_oldnet/region_graph/`. The chunk size is `[512, 512, 64]`. 
+The current version of the ChunkedGraph contains supervoxels from `gs://nkem/basil_4k_oldnet/region_graph/`. The chunk size is `[512, 512, 64]`.
 
->>>>>>> 53ee7dfe
 
 ## Usage
 
@@ -55,7 +50,7 @@
 ```
 root_id = cg.get_root(atomic_id, time_stamp=time_stamp, is_cg_id=False)
 ```
-To get the most recent data `time_stamp` should be set to `None` (default option). Otherwise, use the `datetime` package to create a date representing the time of the desired checkpoint. There is a discrepancy between the ids used in neuroglancer which correspond to the ones in the region graph and the ids used in the ChunkedGraph. The ChunkedGraph is able to map these ids onto each other. 
+To get the most recent data `time_stamp` should be set to `None` (default option). Otherwise, use the `datetime` package to create a date representing the time of the desired checkpoint. There is a discrepancy between the ids used in neuroglancer which correspond to the ones in the region graph and the ids used in the ChunkedGraph. The ChunkedGraph is able to map these ids onto each other.
 
 The user has to specificy whether the given id is from the region graph (`is_cg_id=False`, default option) or from the ChunkedGraph (`is_cg_id=True`). Mapping the region graph id to the chunked graph id (`is_cg_id=False`) incurs
 an additional read from the database.
