--- conflicted
+++ resolved
@@ -88,12 +88,8 @@
                                         node_id: np.uint64,
                                         stop_layer=1,
                                         start_layer=None,
-<<<<<<< HEAD
-                                        verify_existence=False):
-=======
                                         verify_existence=False,
                                         bounding_box=None):
->>>>>>> ae057754
     if start_layer is None:
         start_layer = cg.n_layers
 
