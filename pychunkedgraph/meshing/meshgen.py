import sys
import os
import numpy as np
import json
import re
import time

from cloudvolume import CloudVolume, Storage, EmptyVolumeException
from cloudvolume.meshservice import decode_mesh_buffer
from functools import lru_cache
from igneous.tasks import MeshTask

sys.path.insert(0, os.path.join(sys.path[0], '../..'))
os.environ['TRAVIS_BRANCH'] = "IDONTKNOWWHYINEEDTHIS"

from pychunkedgraph.backend.chunkedgraph import ChunkedGraph  # noqa
from pychunkedgraph.backend.key_utils import serialize_uint64  # noqa


def str_to_slice(slice_str: str):
    match = re.match(r"(\d+)-(\d+)_(\d+)-(\d+)_(\d+)-(\d+)", slice_str)
    return (slice(int(match.group(1)), int(match.group(2))),
            slice(int(match.group(3)), int(match.group(4))),
            slice(int(match.group(5)), int(match.group(6))))


def slice_to_str(slices) -> str:
    if isinstance(slices, slice):
        return "%d-%d" % (slices.start, slices.stop)
    else:
        return '_'.join(map(slice_to_str, slices))


def get_connected(connectivity):
    u_ids, c_ids = np.unique(connectivity, return_counts=True)
    return u_ids[(c_ids % 2) == 1].astype(np.uint64)


def get_chunk_bbox(cg: ChunkedGraph, chunk_id: np.uint64, mip: int):
    layer = cg.get_chunk_layer(chunk_id)
    chunk_block_shape = get_mesh_block_shape(cg, layer, mip)
    bbox_start = cg.get_chunk_coordinates(chunk_id) * chunk_block_shape
    bbox_end = bbox_start + chunk_block_shape
    return tuple(slice(bbox_start[i], bbox_end[i]) for i in range(3))


def get_chunk_bbox_str(cg: ChunkedGraph, chunk_id: np.uint64, mip: int) -> str:
    return slice_to_str(get_chunk_bbox(cg, chunk_id, mip))


@lru_cache(maxsize=None)
def get_segmentation_info(cg: ChunkedGraph) -> dict:
    return CloudVolume(cg.cv_path).info


def get_mesh_block_shape(cg: ChunkedGraph, graphlayer: int, source_mip: int) -> np.ndarray:
    """
    Calculate the dimensions of a segmentation block at `source_mip` that covers
    the same region as a ChunkedGraph chunk at layer `graphlayer`.
    """
    info = get_segmentation_info(cg)

    # Segmentation is not always uniformly downsampled in all directions.
    scale_0 = info['scales'][0]
    scale_mip = info['scales'][source_mip]
    distortion = np.floor_divide(scale_mip['resolution'], scale_0['resolution'])

    graphlayer_chunksize = cg.chunk_size * cg.fan_out ** np.max([0, graphlayer - 2])

    return np.floor_divide(graphlayer_chunksize, distortion, dtype=np.int, casting='unsafe')


def _get_sv_to_node_mapping_internal(cg, chunk_id, unbreakable_only):
    x, y, z = cg.get_chunk_coordinates(chunk_id)

    center_chunk_max_node_id = cg.get_node_id(
        segment_id=cg.get_segment_id_limit(chunk_id), chunk_id=chunk_id)
    xyz_plus_chunk_min_node_id = cg.get_chunk_id(
        layer=1, x=x + 1, y=y + 1, z=z + 1)

    row_keys = ['atomic_partners', 'connected']
    if unbreakable_only:
        row_keys.append('affinities')

    seg_ids_center = cg.range_read_chunk(1, x, y, z, row_keys=row_keys)

    seg_ids_face_neighbors = {}
    seg_ids_face_neighbors.update(
        cg.range_read_chunk(1, x + 1, y, z, row_keys=row_keys))
    seg_ids_face_neighbors.update(
        cg.range_read_chunk(1, x, y + 1, z, row_keys=row_keys))
    seg_ids_face_neighbors.update(
        cg.range_read_chunk(1, x, y, z + 1, row_keys=row_keys))

    seg_ids_edge_neighbors = {}
    seg_ids_edge_neighbors.update(
        cg.range_read_chunk(1, x + 1, y + 1, z, row_keys=row_keys))
    seg_ids_edge_neighbors.update(
        cg.range_read_chunk(1, x, y + 1, z + 1, row_keys=row_keys))
    seg_ids_edge_neighbors.update(
        cg.range_read_chunk(1, x + 1, y, z + 1, row_keys=row_keys))

    # Retrieve all face-adjacent supervoxel
    one_hop_neighbors = {}
    for seg_id_b, data in seg_ids_center.items():
        data = cg.flatten_row_dict(data.cells['0'])
        partners = data['atomic_partners']
        connected = get_connected(data['connected'])
        partners = partners[connected]

        # Only keep supervoxel within the "positive" adjacent chunks
        # (and if specified only the unbreakable counterparts)
        if unbreakable_only:
            affinities = data['affinities']
            affinities = affinities[connected]

            partners = partners[(affinities == np.inf) &
                                (partners > center_chunk_max_node_id)]
        else:
            partners = partners[partners > center_chunk_max_node_id]

        one_hop_neighbors.update(dict(zip(partners, [seg_id_b] * len(partners))))

    # Retrieve all edge-adjacent supervoxel
    two_hop_neighbors = {}
    for seg_id, base_id in one_hop_neighbors.items():
        seg_id_b = serialize_uint64(seg_id)
        if seg_id_b not in seg_ids_face_neighbors:
            # FIXME: Those are non-face-adjacent atomic partners caused by human
            #        proofreaders. They're crazy. Watch out for them.
            continue
        data = cg.flatten_row_dict(seg_ids_face_neighbors[seg_id_b].cells['0'])
        partners = data['atomic_partners']
        connected = get_connected(data['connected'])
        partners = partners[connected]

        # FIXME: The partners filter also keeps some connections to within the
        # face_adjacent chunk itself and to "negative", face-adjacent chunks.
        # That's OK for now, since the filters are only there to keep the
        # number of connections low
        if unbreakable_only:
            affinities = data['affinities']
            affinities = affinities[connected]

            partners = partners[(affinities == np.inf) &
                                (partners > center_chunk_max_node_id) &
                                (partners < xyz_plus_chunk_min_node_id)]
        else:
            partners = partners[(partners > center_chunk_max_node_id) &
                                (partners < xyz_plus_chunk_min_node_id)]

        two_hop_neighbors.update(dict(zip(partners, [base_id] * len(partners))))

    # Retrieve all corner-adjacent supervoxel
    three_hop_neighbors = {}
    for seg_id, base_id in list(two_hop_neighbors.items()):
        seg_id_b = serialize_uint64(seg_id)
        if seg_id_b not in seg_ids_edge_neighbors:
            # See FIXME for edge-adjacent supervoxel - need to ignore those
            # FIXME 2: Those might also be non-face-adjacent atomic partners
            # caused by human proofreaders.
            del two_hop_neighbors[seg_id]
            continue

        data = cg.flatten_row_dict(seg_ids_edge_neighbors[seg_id_b].cells['0'])
        partners = data['atomic_partners']
        connected = get_connected(data['connected'])
        partners = partners[connected]

        # We are only interested in the single corner voxel, but based on the
        # neighboring supervoxels, there might be a few more - doesn't matter.
        if unbreakable_only:
            affinities = data['affinities']
            affinities = affinities[connected]

            partners = partners[(affinities == np.inf) &
                                (partners > xyz_plus_chunk_min_node_id)]
        else:
            partners = partners[partners > xyz_plus_chunk_min_node_id]

        three_hop_neighbors.update(dict(zip(partners, [base_id] * len(partners))))

    sv_to_node_mapping = {seg_id: seg_id for seg_id in
                          [np.uint64(x) for x in seg_ids_center.keys()]}
    sv_to_node_mapping.update(one_hop_neighbors)
    sv_to_node_mapping.update(two_hop_neighbors)
    sv_to_node_mapping.update(three_hop_neighbors)
    sv_to_node_mapping = {np.uint64(k): np.uint64(v) for k, v in sv_to_node_mapping.items()}

    return sv_to_node_mapping


def get_sv_to_node_mapping(cg, chunk_id):
    """ Reads sv_id -> root_id mapping for a chunk from the chunkedgraph

    :param cg: chunkedgraph instance
    :param chunk_id: uint64
    :return: dict
    """

    layer = cg.get_chunk_layer(chunk_id)
    assert layer <= 2

    if layer == 1:
        # Mapping a chunk containing supervoxels - need to retrieve
        # potential unbreakable counterparts for each supervoxel
        # (Look for atomic edges with infinite edge weight)
        # Also need to check the edges and the corner!
        return _get_sv_to_node_mapping_internal(cg, chunk_id, True)

    else:  # layer == 2
        # Get supervoxel mapping
        x, y, z = cg.get_chunk_coordinates(chunk_id)
        sv_to_node_mapping = _get_sv_to_node_mapping_internal(
                cg, cg.get_chunk_id(layer=1, x=x, y=y, z=z), False)

        # Update supervoxel with their parents
        seg_ids = cg.range_read_chunk(1, x, y, z, row_keys=['parents'])

        for sv_id, base_sv_id in sv_to_node_mapping.items():
            base_sv_id = serialize_uint64(base_sv_id)
            data = cg.flatten_row_dict(seg_ids[base_sv_id].cells['0'])
            agg_id = data['parents'][-1]  # latest parent

            sv_to_node_mapping[sv_id] = agg_id

        return sv_to_node_mapping


def merge_meshes(meshes):
    num_vertices = 0
    vertices, faces = [], []

    # Dumb merge
    for mesh in meshes:
        vertices.extend(mesh['vertices'])
        faces.extend([x + num_vertices for x in mesh['faces']])
        num_vertices += len(mesh['vertices'])

    if num_vertices > 0:
        # Remove duplicate vertices
        vertex_representation = np.array(vertices)[faces]
        vertices, faces = np.unique(vertex_representation,
                                    return_inverse=True, axis=0)

    return {
        'num_vertices': len(vertices),
        'vertices': list(map(tuple, vertices)),
        'faces': list(faces)
    }


def chunk_mesh_task(cg, chunk_id, cv_path,
                    cv_mesh_dir=None, mip=3, max_err=40):
    """ Computes the meshes for a single chunk

    :param cg: ChunkedGraph instance
    :param chunk_id: int
    :param cv_path: str
    :param cv_mesh_dir: str or None
    :param mip: int
    :param max_err: float
    """

    layer = cg.get_chunk_layer(chunk_id)
    cx, cy, cz = cg.get_chunk_coordinates(chunk_id)

    if layer <= 2:
        # Level 1 or 2 chunk - fetch supervoxel mapping from ChunkedGraph, and
        # generate an igneous MeshTask, which will:
        # 1) Relabel the segmentation based on the sv_to_node_mapping
        # 2) Run Marching Cubes,
        # 3) simply each mesh using error quadrics to control the edge collapse
        # 4) upload a single mesh file for each segment of this chunk
        # 5) upload a manifest file for each segment of this chunk,
        #    pointing to the mesh for the segment

        print("Retrieving remap table for chunk %s -- (%s, %s, %s, %s)" % (chunk_id, layer, cx, cy, cz))
        sv_to_node_mapping = get_sv_to_node_mapping(cg, chunk_id)
        print("Remapped %s segments to %s agglomerations. Start meshing..." % (len(sv_to_node_mapping), len(np.unique(list(sv_to_node_mapping.values())))))

        if len(sv_to_node_mapping) == 0:
            print("Nothing to do", cx, cy, cz)
            return

        mesh_block_shape = get_mesh_block_shape(cg, layer, mip)

        chunk_offset = (cx, cy, cz) * mesh_block_shape

        task = MeshTask(
            mesh_block_shape,
            chunk_offset,
            cv_path,
            mip=mip,
            simplification_factor=999999,     # Simplify as much as possible ...
            max_simplification_error=max_err,  # ... staying below max error.
            remap_table=sv_to_node_mapping,
            generate_manifests=True,
            low_padding=0,                    # One voxel overlap to exactly line up
            high_padding=1,                   # vertex boundaries.
            mesh_dir=cv_mesh_dir
        )
        task.execute()

        print("Layer %d -- finished:" % layer, cx, cy, cz)

    else:
        # Layer 3+ chunk
        # 1) Load all manifests of next lower layer for this chunk
        # 2a) Merge mesh fragments of child chunks (3 <= layer < n_layers-3), or
        # 2b) Combine the manifests without creating new meshes

        create_new_fragments: bool = layer < cg.n_layers - 2

        node_ids = cg.range_read_chunk(layer, cx, cy, cz, row_keys=['children'])

        manifests_to_fetch = {np.uint64(x): [] for x in node_ids.keys()}

        mesh_dir = cv_mesh_dir or get_segmentation_info(cg)['mesh']

        chunk_block_shape = get_mesh_block_shape(cg, layer, mip)
        bbox_start = cg.get_chunk_coordinates(chunk_id) * chunk_block_shape
        bbox_end = bbox_start + chunk_block_shape
        chunk_bbox_str = slice_to_str(slice(bbox_start[i], bbox_end[i]) for i in range(3))

        for node_id_b, data in node_ids.items():
            node_id = np.uint64(node_id_b)
            children = np.frombuffer(data.cells['0'][b'children'][0].value, dtype=np.uint64)
            manifests_to_fetch[node_id].extend((f'{c}:0' for c in children))

        with Storage(os.path.join(cg.cv_path, mesh_dir)) as storage:
            print("Downloading Manifests...")
            manifest_content = storage.get_files((m for manifests in manifests_to_fetch.values() for m in manifests))
            print("Decoding Manifests...")
            manifest_content = {x['filename']: json.loads(x['content']) for x in manifest_content if x['content'] is not None and x['error'] is None}

            if create_new_fragments:
                # Only collect fragment filenames for nodes which consist of
                # more than one fragment, skipping the ones without a manifest
                print("Collect fragments to download...")
                fragments_to_fetch = [
                    fragment for manifests in manifests_to_fetch.values()
                    if len(manifests) > 1
                    for manifest in manifests
                    if manifest in manifest_content
                    for fragment in manifest_content[manifest]['fragments']]

                print("Downloading Fragments...")
                fragments_content = storage.get_files(fragments_to_fetch)

                print("Decoding Fragments...")
                fragments_content = {x['filename']: decode_mesh_buffer(x['filename'], x['content']) for x in fragments_content if x['content'] is not None and x['error'] is None}

        fragments_to_upload = []
        manifests_to_upload = []
        for node_id, manifests in manifests_to_fetch.items():
            manifest_filename = f'{node_id}:0'
            fragment_filename = f'{node_id}:0:{chunk_bbox_str}'

            fragments = [
                fragment for manifest in manifests
                if manifest in manifest_content
                for fragment in manifest_content[manifest]['fragments']]

            if len(fragments) < 2 or not create_new_fragments:
                # Create a single new manifest without creating any new
                # mesh fragments (point to existing fragments instead)

                # Note: An empty list of fragments might have been caused by
                #       tiny supervoxels/agglomerations near chunk boundaries,
                #       when those "disappeared" during meshing of _downsampled_
                #       layer 1 or 2 chunks.
                fragments_str = ''
                if len(fragments) > 0:
                    fragments_str = '"' + '","'.join(fragments) + '"'

                manifests_to_upload.append((
                    manifest_filename,
                    '{"fragments": [%s]}' % fragments_str
                ))
            else:
                # Merge mesh fragments into one new mesh, removing duplicate
                # vertices
                mesh = merge_meshes(map(lambda x: fragments_content[x] if x in fragments_content else {'num_vertices': 0, 'vertices': [], 'faces': []}, fragments))

                fragments_to_upload.append((
                    fragment_filename,
                    b''.join([
                        np.uint32(mesh['num_vertices']).tobytes(),
                        np.array(mesh['vertices'], dtype=np.float32).tobytes(),
                        np.array(mesh['faces'], dtype=np.uint32).tobytes()
                    ])
                ))

                manifests_to_upload.append((
                    manifest_filename,
                    '{"fragments": ["%s"]}' % fragment_filename
                ))

        print("Uploading new manifests and fragments...")
        with Storage(os.path.join(cg.cv_path, mesh_dir)) as storage:
            storage.put_files(fragments_to_upload, content_type='application/octet-stream', compress=True, cache_control=False)
            storage.put_files(manifests_to_upload, content_type='application/json', compress=False, cache_control=False)
            print("Uploaded %s manifests and %s fragments (reusing %s fragments)"
                  % (len(manifests_to_upload),
                     len(fragments_to_upload),
                     len(manifests_to_upload) - len(fragments_to_upload)))


def mesh_lvl2_preview(cg, lvl2_node_id, supervoxel_ids=None, cv_path=None,
                      cv_mesh_dir=None, mip=2, simplification_factor=999999,
                      max_err=40, parallel_download=8, verbose=True,
                      cache_control=None):
    """ Compute a mesh for a level 2 node without hierarchy and without
        consistency beyond the chunk boundary. Useful to give the user a quick
        preview. A proper mesh hierarchy should be generated using
        `mesh_node_hierarchy()`

    :param cg: ChunkedGraph instance
    :param lvl2_node_id: int
    :param supervoxel_ids: list of np.uint64
    :param cv_path: str or None (cg.cv_path)
    :param cv_mesh_dir: str or None
    :param mip: int
    :param simplification_factor: int
    :param max_err: float
    :param parallel_download: int
    :param verbose: bool
    :param cache_control: cache_control
    """

    layer = cg.get_chunk_layer(lvl2_node_id)
    assert layer == 2

    if cv_path is None:
        cv_path = cg.cv_path

<<<<<<< HEAD
    if supervoxel_ids is None:
        supervoxel_ids = cg.get_subgraph(lvl2_node_id, verbose=verbose)

=======
    supervoxel_ids = cg.get_subgraph_nodes(lvl2_node_id, verbose=verbose)
>>>>>>> 110dae41
    remap_table = dict(zip(supervoxel_ids, [lvl2_node_id] * len(supervoxel_ids)))

    mesh_block_shape = get_mesh_block_shape(cg, layer, mip)

    cx, cy, cz = cg.get_chunk_coordinates(lvl2_node_id)
    chunk_offset = (cx, cy, cz) * mesh_block_shape

    task = MeshTask(
        mesh_block_shape,
        chunk_offset,
        cv_path,
        mip=mip,
        simplification_factor=simplification_factor,
        max_simplification_error=max_err,
        remap_table=remap_table,
        generate_manifests=True,
        low_padding=0,
        high_padding=0,
        mesh_dir=cv_mesh_dir,
        parallel_download=parallel_download,
        cache_control=cache_control
    )
    if verbose:
        time_start = time.time()

    task.execute()

    if verbose:
        print("Preview Mesh for layer 2 Node ID %d: %.3fms (%d supervoxel)" %
              (lvl2_node_id, (time.time() - time_start) * 1000, len(supervoxel_ids)))
    return


def run_task_bundle(settings, layer, roi):
    cgraph = ChunkedGraph(
        table_id=settings['chunkedgraph']['table_id'],
        instance_id=settings['chunkedgraph']['instance_id']
    )
    meshing = settings['meshing']
    mip = meshing.get('mip', 2)
    max_err = meshing.get('max_simplification_error', 40)
    mesh_dir = meshing.get('mesh_dir', None)

    base_chunk_span = int(cgraph.fan_out) ** max(0, layer - 2)
    chunksize = np.array(cgraph.chunk_size, dtype=np.int) * base_chunk_span

    for x in range(roi[0].start, roi[0].stop, chunksize[0]):
        for y in range(roi[1].start, roi[1].stop, chunksize[1]):
            for z in range(roi[2].start, roi[2].stop, chunksize[2]):
                chunk_id = cgraph.get_chunk_id_from_coord(layer, x, y, z)

                try:
                    chunk_mesh_task(cgraph, chunk_id, cgraph.cv_path,
                                    cv_mesh_dir=mesh_dir, mip=mip, max_err=max_err)
                except EmptyVolumeException as e:
                    print("Warning: Empty segmentation encountered: %s" % e)


if __name__ == "__main__":
    params = json.loads(sys.argv[1])
    layer = int(sys.argv[2])
    run_task_bundle(params, layer, str_to_slice(sys.argv[3]))<|MERGE_RESOLUTION|>--- conflicted
+++ resolved
@@ -435,13 +435,9 @@
     if cv_path is None:
         cv_path = cg.cv_path
 
-<<<<<<< HEAD
     if supervoxel_ids is None:
-        supervoxel_ids = cg.get_subgraph(lvl2_node_id, verbose=verbose)
-
-=======
-    supervoxel_ids = cg.get_subgraph_nodes(lvl2_node_id, verbose=verbose)
->>>>>>> 110dae41
+        supervoxel_ids = cg.get_subgraph_nodes(lvl2_node_id, verbose=verbose)
+
     remap_table = dict(zip(supervoxel_ids, [lvl2_node_id] * len(supervoxel_ids)))
 
     mesh_block_shape = get_mesh_block_shape(cg, layer, mip)
