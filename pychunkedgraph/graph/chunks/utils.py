from typing import List
from typing import Union
from typing import Optional
from typing import Sequence
from typing import Iterable

import numpy as np

from ..utils.context_managers import TimeIt


def get_chunks_boundary(voxel_boundary, chunk_size) -> np.ndarray:
    """returns number of chunks in each dimension"""
    return np.ceil((voxel_boundary / chunk_size)).astype(np.int)


def normalize_bounding_box(
    meta, bounding_box: Optional[Sequence[Sequence[int]]], bb_is_coordinate: bool,
) -> Union[Sequence[Sequence[int]], None]:
    if bounding_box is None:
        return None

    bbox = bounding_box.copy()
    if bb_is_coordinate:
        bbox[0] = _get_chunk_coordinates_from_vol_coordinates(
            meta,
            bbox[0][0],
            bbox[0][1],
            bbox[0][2],
            resolution=meta.resolution,
            ceil=False,
        )
        bbox[1] = _get_chunk_coordinates_from_vol_coordinates(
            meta,
            bbox[1][0],
            bbox[1][1],
            bbox[1][2],
            resolution=meta.resolution,
            ceil=True,
        )
<<<<<<< HEAD
    return np.array(bbox, dtype=np.int)
=======
        return bbox
    else:
        return np.array(bbox, dtype=np.int)
>>>>>>> a8a80e6c


def get_chunk_layer(meta, node_or_chunk_id: np.uint64) -> int:
    """ Extract Layer from Node ID or Chunk ID """
    return int(int(node_or_chunk_id) >> 64 - meta.graph_config.LAYER_ID_BITS)


def get_chunk_layers(meta, node_or_chunk_ids: Sequence[np.uint64]) -> np.ndarray:
    """ Extract Layers from Node IDs or Chunk IDs
    :param node_or_chunk_ids: np.ndarray
    :return: np.ndarray
    """
    if len(node_or_chunk_ids) == 0:
        return np.array([], dtype=np.int)

    layers = np.array(node_or_chunk_ids, dtype=int)

    # with TimeIt("layers fast numpy"):
    layers1 = layers >> (64 - meta.graph_config.LAYER_ID_BITS)
    # with TimeIt("layers np vec"):
    #     layers2 = np.vectorize(get_chunk_layer)(meta, node_or_chunk_ids)
    # assert np.all(layers1 == layers2)
    return layers1


def get_chunk_coordinates(meta, node_or_chunk_id: np.uint64) -> np.ndarray:
    """ Extract X, Y and Z coordinate from Node ID or Chunk ID
    :param node_or_chunk_id: np.uint64
    :return: Tuple(int, int, int)
    """
    layer = get_chunk_layer(meta, node_or_chunk_id)
    bits_per_dim = meta.bitmasks[layer]

    x_offset = 64 - meta.graph_config.LAYER_ID_BITS - bits_per_dim
    y_offset = x_offset - bits_per_dim
    z_offset = y_offset - bits_per_dim

    x = int(node_or_chunk_id) >> x_offset & 2 ** bits_per_dim - 1
    y = int(node_or_chunk_id) >> y_offset & 2 ** bits_per_dim - 1
    z = int(node_or_chunk_id) >> z_offset & 2 ** bits_per_dim - 1
    return np.array([x, y, z])


def get_chunk_id(
    meta,
    node_id: Optional[np.uint64] = None,
    layer: Optional[int] = None,
    x: Optional[int] = None,
    y: Optional[int] = None,
    z: Optional[int] = None,
) -> np.uint64:
    """ (1) Extract Chunk ID from Node ID
        (2) Build Chunk ID from Layer, X, Y and Z components
    """
    assert node_id is not None or all(v is not None for v in [layer, x, y, z])
    if node_id is not None:
        layer = get_chunk_layer(meta, node_id)
    bits_per_dim = meta.bitmasks[layer]

    if node_id is not None:
        chunk_offset = 64 - meta.graph_config.LAYER_ID_BITS - 3 * bits_per_dim
        return np.uint64((int(node_id) >> chunk_offset) << chunk_offset)
    return _compute_chunk_id(meta, layer, x, y, z)


def get_chunk_ids_from_coords(meta, layer: int, coords: np.ndarray):
    result = np.zeros(len(coords), dtype=np.uint64)
    s_bits_per_dim = meta.bitmasks[layer]

    layer_offset = 64 - meta.graph_config.LAYER_ID_BITS
    x_offset = layer_offset - s_bits_per_dim
    y_offset = x_offset - s_bits_per_dim
    z_offset = y_offset - s_bits_per_dim
    coords = np.array(coords, dtype=np.uint64)

    result |= layer << layer_offset
    result |= coords[:, 0] << x_offset
    result |= coords[:, 1] << y_offset
    result |= coords[:, 2] << z_offset
    return result


def get_chunk_ids_from_node_ids(meta, ids: Iterable[np.uint64]) -> np.ndarray:
    """ Extract Chunk IDs from Node IDs"""
    if len(ids) == 0:
        return np.array([], dtype=np.uint64)

    bits_per_dims = np.array([meta.bitmasks[l] for l in get_chunk_layers(meta, ids)])
    offsets = 64 - meta.graph_config.LAYER_ID_BITS - 3 * bits_per_dims

    # with TimeIt("chunk ids fast numpy"):
    cids1 = np.array((np.array(ids, dtype=int) >> offsets) << offsets, dtype=np.uint64)
    # with TimeIt("chunk ids np.vec"):
    #     cids2 = np.vectorize(get_chunk_id)(meta, ids)
    # assert np.all(cids1 == cids2)
    return cids1


def _compute_chunk_id(meta, layer: int, x: int, y: int, z: int,) -> np.uint64:
    s_bits_per_dim = meta.bitmasks[layer]
    if not (
        x < 2 ** s_bits_per_dim and y < 2 ** s_bits_per_dim and z < 2 ** s_bits_per_dim
    ):
        raise ValueError(
            f"Coordinate is out of range \
            layer: {layer} bits/dim {s_bits_per_dim}. \
            [{x}, {y}, {z}]; max = {2 ** s_bits_per_dim}."
        )
    layer_offset = 64 - meta.graph_config.LAYER_ID_BITS
    x_offset = layer_offset - s_bits_per_dim
    y_offset = x_offset - s_bits_per_dim
    z_offset = y_offset - s_bits_per_dim
    return np.uint64(
        layer << layer_offset | x << x_offset | y << y_offset | z << z_offset
    )


def _get_chunk_coordinates_from_vol_coordinates(
    meta,
    x: np.int,
    y: np.int,
    z: np.int,
    resolution: Sequence[np.int],
    ceil: bool = False,
    layer: int = 1,
) -> np.ndarray:
    """Translates volume coordinates to chunk_coordinates."""
    resolution = np.array(resolution)
    scaling = np.array(meta.resolution / resolution, dtype=np.int)

    chunk_size = meta.graph_config.CHUNK_SIZE
    x = (x / scaling[0] - meta.voxel_bounds[0, 0]) / chunk_size[0]
    y = (y / scaling[1] - meta.voxel_bounds[1, 0]) / chunk_size[1]
    z = (z / scaling[2] - meta.voxel_bounds[2, 0]) / chunk_size[2]

    x /= meta.graph_config.FANOUT ** (max(layer - 2, 0))
    y /= meta.graph_config.FANOUT ** (max(layer - 2, 0))
    z /= meta.graph_config.FANOUT ** (max(layer - 2, 0))

    coords = np.array([x, y, z])
    if ceil:
        coords = np.ceil(coords)
    return coords.astype(np.int)


def get_bounding_children_chunks(
    cg_meta, layer: int, chunk_coords: Sequence[int], children_layer, return_unique=True
) -> np.ndarray:
    """Children chunk coordinates at given layer, along the boundary of a chunk"""
    chunk_coords = np.array(chunk_coords, dtype=int)
    chunks = []

    # children chunk count along one dimension
    chunks_count = cg_meta.graph_config.FANOUT ** (layer - children_layer)
    chunk_offset = chunk_coords * chunks_count
    x1, y1, z1 = chunk_offset
    x2, y2, z2 = chunk_offset + chunks_count

    # https://stackoverflow.com/a/35608701/2683367
    f = lambda r1, r2, r3: np.array(np.meshgrid(r1, r2, r3), dtype=int).T.reshape(-1, 3)
    # with TimeIt("get chunks"):
    chunks.append(f((x1, x2 - 1), range(y1, y2), range(z1, z2)))
    chunks.append(f(range(x1, x2), (y1, y2 - 1), range(z1, z2)))
    chunks.append(f(range(x1, x2), range(y1, y2), (z1, z2 - 1)))

    # with TimeIt("concat chunks"):
    chunks = np.concatenate(chunks)
    # with TimeIt("filter chunks"):
    mask = np.all(chunks < cg_meta.layer_chunk_bounds[children_layer], axis=1)
    result = chunks[mask]
    # with TimeIt("no uniq/uniq"):
    if return_unique:
        return np.unique(result, axis=0) if result.size else result
    return result
<|MERGE_RESOLUTION|>--- conflicted
+++ resolved
@@ -38,13 +38,8 @@
             resolution=meta.resolution,
             ceil=True,
         )
-<<<<<<< HEAD
     return np.array(bbox, dtype=np.int)
-=======
-        return bbox
-    else:
-        return np.array(bbox, dtype=np.int)
->>>>>>> a8a80e6c
+
 
 
 def get_chunk_layer(meta, node_or_chunk_id: np.uint64) -> int:
