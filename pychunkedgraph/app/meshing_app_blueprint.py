from flask import Blueprint, request, make_response, jsonify, Response,\
    redirect, current_app
import json
import numpy as np


from pychunkedgraph.meshing import meshgen, meshgen_utils
from pychunkedgraph.app import app_utils
from pychunkedgraph.backend import chunkedgraph

# os.environ['TRAVIS_BRANCH'] = "IDONTKNOWWHYINEEDTHIS"

__version__ = '0.1.111'
bp = Blueprint('pychunkedgraph_meshing', __name__, url_prefix="/meshing")

# -------------------------------
# ------ Access control and index
# -------------------------------

@bp.route('/')
@bp.route("/index")
def index():
    return "Meshing Server -- " + __version__


@bp.route
def home():
    resp = make_response()
    resp.headers['Access-Control-Allow-Origin'] = '*'
    acah = "Origin, X-Requested-With, Content-Type, Accept"
    resp.headers["Access-Control-Allow-Headers"] = acah
    resp.headers["Access-Control-Allow-Methods"] = "POST, GET, OPTIONS"
    resp.headers["Connection"] = "keep-alive"
    return resp


# ------------------------------------------------------------------------------

def _mesh_lvl2_nodes(serialized_cg_info, lvl2_nodes):
    cg = chunkedgraph.ChunkedGraph(**serialized_cg_info)

    for lvl2_node in lvl2_nodes:
        print(lvl2_node)
        meshgen.mesh_lvl2_preview(cg, lvl2_node, supervoxel_ids=None,
                                  cv_path=None, cv_mesh_dir=None, mip=2,
                                  simplification_factor=999999,
                                  max_err=40, parallel_download=1,
                                  verbose=True,
                                  cache_control='no-cache')

    return Response(status=200)



@bp.route('/1.0/<table_id>/<node_id>/mesh_preview', methods=['POST', 'GET'])
def handle_preview_meshes(table_id, node_id):
    if len(request.data) > 0:
        data = json.loads(request.data)
    else:
        data = {}

    node_id = np.uint64(node_id)

    cg = app_utils.get_cg(table_id)

    if "seg_ids" in data:
        seg_ids = data["seg_ids"]

        chunk_id = cg.get_chunk_id(node_id)
        supervoxel_ids = [cg.get_node_id(seg_id, chunk_id)
                          for seg_id in seg_ids]
    else:
        supervoxel_ids = None

    meshgen.mesh_lvl2_preview(cg, node_id, supervoxel_ids=supervoxel_ids,
                              cv_path=None, cv_mesh_dir=None, mip=2,
                              simplification_factor=999999,
                              max_err=40, parallel_download=1, verbose=True,
                              cache_control='no-cache')
    return Response(status=200)


## VALIDFRAGMENTS --------------------------------------------------------------

@bp.route('/1.0/<table_id>/<node_id>/validfragments', methods=['POST', 'GET'])
def handle_valid_frags(table_id, node_id):
    cg = app_utils.get_cg(table_id)

    seg_ids = meshgen_utils.get_highest_child_nodes_with_meshes(
        cg, np.uint64(node_id), stop_layer=1, verify_existence=True)

    return app_utils.tobinary(seg_ids)


## MANIFEST --------------------------------------------------------------------

@bp.route('/1.0/<table_id>/manifest/<node_id>:0', methods=['GET'])
def handle_get_manifest(table_id, node_id):
    if len(request.data) > 0:
        data = json.loads(request.data)
    else:
        data = {}

    if "start_layer" in data:
        start_layer = int(data["start_layer"])
    else:
        start_layer = None

<<<<<<< HEAD
=======
    if "bounds" in request.args:
        bounds = request.args["bounds"]
        bounding_box = np.array([b.split("-") for b in bounds.split("_")],
                                dtype=np.int).T
    else:
        bounding_box = None

>>>>>>> ae057754
    verify = request.args.get('verify', False)
    verify = verify in ['True', 'true', '1', True]

    # TODO: Read this from config
    MESH_MIP = 2

    cg = app_utils.get_cg(table_id)
    seg_ids = meshgen_utils.get_highest_child_nodes_with_meshes(
        cg, np.uint64(node_id), stop_layer=2, start_layer=start_layer,
<<<<<<< HEAD
=======
        bounding_box=bounding_box,
>>>>>>> ae057754
        verify_existence=verify)

    filenames = [meshgen_utils.get_mesh_name(cg, s, MESH_MIP) for s in seg_ids]

    return jsonify(fragments=filenames)<|MERGE_RESOLUTION|>--- conflicted
+++ resolved
@@ -106,8 +106,6 @@
     else:
         start_layer = None
 
-<<<<<<< HEAD
-=======
     if "bounds" in request.args:
         bounds = request.args["bounds"]
         bounding_box = np.array([b.split("-") for b in bounds.split("_")],
@@ -115,7 +113,6 @@
     else:
         bounding_box = None
 
->>>>>>> ae057754
     verify = request.args.get('verify', False)
     verify = verify in ['True', 'true', '1', True]
 
@@ -125,10 +122,7 @@
     cg = app_utils.get_cg(table_id)
     seg_ids = meshgen_utils.get_highest_child_nodes_with_meshes(
         cg, np.uint64(node_id), stop_layer=2, start_layer=start_layer,
-<<<<<<< HEAD
-=======
         bounding_box=bounding_box,
->>>>>>> ae057754
         verify_existence=verify)
 
     filenames = [meshgen_utils.get_mesh_name(cg, s, MESH_MIP) for s in seg_ids]
