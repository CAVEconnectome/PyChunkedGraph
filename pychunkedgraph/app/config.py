--- conflicted
+++ resolved
@@ -37,9 +37,7 @@
             AUTH_TOKEN = json.load(f)["token"]
     else:
         AUTH_TOKEN = ""
-<<<<<<< HEAD
     AUTH_SERVICE_NAMESPACE = "pychunkedgraph"
-=======
     VIRTUAL_TABLES = {
         "minnie65_public_v117": {
             "table_id": "minnie3_v1",
@@ -55,7 +53,6 @@
             ),
         }
     }
->>>>>>> 25cef6e6
 
 
 class DevelopmentConfig(BaseConfig):
