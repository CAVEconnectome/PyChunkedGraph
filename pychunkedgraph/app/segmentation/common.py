--- conflicted
+++ resolved
@@ -344,11 +344,7 @@
     current_app.table_id = table_id
 
     nodes = json.loads(request.data)
-<<<<<<< HEAD
     is_priority = request.args.get('priority', True, type=str2bool)
-=======
-    is_priority = request.params.get('priority', True )
->>>>>>> 4817d131
     user_id = str(g.auth_user["id"])
     current_app.user_id = user_id
 
@@ -411,11 +407,7 @@
     current_app.logger.debug(("lvl2_nodes:", ret.new_lvl2_ids))
 
     if len(ret.new_lvl2_ids) > 0:
-<<<<<<< HEAD
         trigger_remesh(table_id, ret.new_lvl2_ids, is_priority=is_priority)
-=======
-        trigger_remesh(ret.new_lvl2_ids, is_priority=is_priority)
->>>>>>> 4817d131
 
     return ret
 
@@ -427,11 +419,7 @@
     current_app.table_id = table_id
 
     data = json.loads(request.data)
-<<<<<<< HEAD
     is_priority = request.args.get('priority', True, type=str2bool)
-=======
-    is_priority = request.params.get('priority', True )
->>>>>>> 4817d131
     user_id = str(g.auth_user["id"])
     current_app.user_id = user_id
 
@@ -493,11 +481,7 @@
     current_app.logger.debug(("lvl2_nodes:", ret.new_lvl2_ids))
 
     if len(ret.new_lvl2_ids) > 0:
-<<<<<<< HEAD
         trigger_remesh(table_id, ret.new_lvl2_ids, is_priority=is_priority)
-=======
-        trigger_remesh(ret.new_lvl2_ids, is_priority=is_priority)
->>>>>>> 4817d131
 
     return ret
 
@@ -509,11 +493,7 @@
     current_app.table_id = table_id
 
     data = json.loads(request.data)
-<<<<<<< HEAD
     is_priority = request.args.get('priority', True, type=str2bool)
-=======
-    is_priority = request.params.get('priority', True )
->>>>>>> 4817d131
     user_id = str(g.auth_user["id"])
     current_app.user_id = user_id
 
@@ -536,11 +516,7 @@
     current_app.logger.debug(("lvl2_nodes:", ret.new_lvl2_ids))
 
     if ret.new_lvl2_ids.size > 0:
-<<<<<<< HEAD
         trigger_remesh(table_id, ret.new_lvl2_ids, is_priority=is_priority)
-=======
-        trigger_remesh(ret.new_lvl2_ids, is_priority=is_priority)
->>>>>>> 4817d131
 
     return ret
 
@@ -552,11 +528,7 @@
     current_app.table_id = table_id
 
     data = json.loads(request.data)
-<<<<<<< HEAD
     is_priority = request.args.get('priority', True, type=str2bool)
-=======
-    is_priority = request.params.get('priority', True )
->>>>>>> 4817d131
     user_id = str(g.auth_user["id"])
     current_app.user_id = user_id
 
@@ -579,11 +551,7 @@
     current_app.logger.debug(("lvl2_nodes:", ret.new_lvl2_ids))
 
     if ret.new_lvl2_ids.size > 0:
-<<<<<<< HEAD
         trigger_remesh(table_id, ret.new_lvl2_ids, is_priority=is_priority)
-=======
-        trigger_remesh(ret.new_lvl2_ids, is_priority=is_priority)
->>>>>>> 4817d131
 
     return ret
 
