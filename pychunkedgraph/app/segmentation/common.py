--- conflicted
+++ resolved
@@ -359,23 +359,8 @@
     node_ids = []
     coords = []
     for node in nodes:
-<<<<<<< HEAD
-        node_id = node[0]
-        x, y, z = node[1:]
-        coordinate = np.array([x, y, z]) / cg.segmentation_resolution
-
-        atomic_id = cg.get_atomic_id_from_coord(
-            coordinate[0], coordinate[1], coordinate[2], parent_id=np.uint64(node_id)
-        )
-
-        if atomic_id is None:
-            raise cg_exceptions.BadRequest(
-                f"Could not determine supervoxel ID for coordinates " f"{coordinate}."
-            )
-=======
         node_ids.append(node[0])
         coords.append(np.array(node[1:]) / cg.segmentation_resolution)
->>>>>>> 5dbddaf9
 
     atomic_edge = app_utils.handle_supervoxel_id_lookup(cg, coords, node_ids)
 
@@ -874,13 +859,7 @@
     cg = app_utils.get_cg(table_id)
     history = cg_history.History(cg, [int(root_id)])
 
-<<<<<<< HEAD
     tab = history.tabular_changelog(int(root_id), filtered=filtered)
-=======
-    tab = segment_history.get_tabular_changelog(
-        with_ids=get_root_ids, filtered=filtered
-    )
->>>>>>> 5dbddaf9
 
     try:
         tab["user_name"] = get_usernames(
@@ -939,11 +918,6 @@
     # Call ChunkedGraph
     cg = app_utils.get_cg(table_id)
     if root_id is None:
-<<<<<<< HEAD
-=======
-        from ...backend.lineage import lineage_graph
-
->>>>>>> 5dbddaf9
         root_ids = np.array(json.loads(request.data)["root_ids"], dtype=np.uint64)
         graph = lineage.lineage_graph(cg, root_ids, timestamp_past, timestamp_future)
         return node_link_data(graph)
@@ -1106,24 +1080,6 @@
 
     for k in ["sources", "sinks"]:
         for node in data[k]:
-<<<<<<< HEAD
-            node_id = node[0]
-            x, y, z = node[1:]
-            coordinate = np.array([x, y, z]) / cg.segmentation_resolution
-
-            atomic_id = cg.get_atomic_id_from_coord(
-                coordinate[0],
-                coordinate[1],
-                coordinate[2],
-                parent_id=np.uint64(node_id),
-            )
-
-            if atomic_id is None:
-                raise cg_exceptions.BadRequest(
-                    f"Could not determine supervoxel ID for coordinates "
-                    f"{coordinate}."
-                )
-=======
             node_ids.append(node[0])
             coords.append(np.array(node[1:]) / cg.segmentation_resolution)
             node_idents.append(node_ident_map[k])
@@ -1132,7 +1088,6 @@
     coords = np.array(coords)
     node_idents = np.array(node_idents)
     sv_ids = app_utils.handle_supervoxel_id_lookup(cg, coords, node_ids)
->>>>>>> 5dbddaf9
 
     current_app.logger.debug(
         {"node_id": node_ids, "sv_id": sv_ids, "node_ident": node_idents}
@@ -1140,17 +1095,10 @@
 
     try:
         supervoxel_ccs, illegal_split = cg._run_multicut(
-<<<<<<< HEAD
-            source_ids=data_dict["sources"]["id"],
-            sink_ids=data_dict["sinks"]["id"],
-            source_coords=data_dict["sources"]["coord"],
-            sink_coords=data_dict["sinks"]["coord"],
-=======
             source_ids=sv_ids[node_idents == 0],
             sink_ids=sv_ids[node_idents == 1],
             source_coords=coords[node_idents == 0],
             sink_coords=coords[node_idents == 1],
->>>>>>> 5dbddaf9
             bb_offset=(240, 240, 24),
             split_preview=True,
         )
@@ -1180,21 +1128,6 @@
 
     # Call ChunkedGraph
     cg = app_utils.get_cg(table_id)
-<<<<<<< HEAD
-
-    def _get_supervoxel_id_from_node(node):
-        node_id = node[0]
-        x, y, z = node[1:]
-        coordinate = np.array([x, y, z]) / cg.segmentation_resolution
-
-        supervoxel_id = cg.get_atomic_id_from_coord(
-            coordinate[0], coordinate[1], coordinate[2], parent_id=np.uint64(node_id)
-        )
-        if supervoxel_id is None:
-            raise cg_exceptions.BadRequest(
-                f"Could not determine supervoxel ID for coordinates " f"{coordinate}."
-            )
-=======
     node_ids = []
     coords = []
     for node in nodes:
@@ -1203,7 +1136,6 @@
 
     if len(coords) != 2:
         cg_exceptions.BadRequest("Merge needs two nodes.")
->>>>>>> 5dbddaf9
 
     source_supervoxel_id, target_supervoxel_id = app_utils.handle_supervoxel_id_lookup(
         cg, coords, node_ids
