--- conflicted
+++ resolved
@@ -318,12 +318,11 @@
             l2_chunk_dict[k] = rr_chunk[k][0].value
 
         return l2_chunk_dict
-        
-<<<<<<< HEAD
+
+def str2bool(v):
+    return v.lower() in ("yes", "true", "t", "1")
+
 def trigger_remesh(table_id, new_lvl2_ids, is_priority=True):
-=======
-def trigger_remesh(new_lvl2_ids, is_priority=True):
->>>>>>> 3f919d55
     auth_header = {"Authorization": f"Bearer {current_app.config['AUTH_TOKEN']}"}
     resp = requests.post(f"{current_app.config['MESHING_ENDPOINT']}/api/v1/table/{table_id}/remeshing",
                             data=json.dumps({"new_lvl2_ids": new_lvl2_ids},
@@ -339,11 +338,7 @@
     current_app.table_id = table_id
 
     nodes = json.loads(request.data)
-<<<<<<< HEAD
-    is_priority = request.args.get('priority', True )
-=======
-    is_priority = request.params.get('priority', True )
->>>>>>> 3f919d55
+    is_priority = request.args.get('priority', True, type=str2bool)
     user_id = str(g.auth_user["id"])
     current_app.user_id = user_id
 
@@ -406,11 +401,7 @@
     current_app.logger.debug(("lvl2_nodes:", ret.new_lvl2_ids))
 
     if len(ret.new_lvl2_ids) > 0:
-<<<<<<< HEAD
         trigger_remesh(table_id, ret.new_lvl2_ids, is_priority=is_priority)
-=======
-        trigger_remesh(ret.new_lvl2_ids, is_priority=is_priority)
->>>>>>> 3f919d55
 
 
     return ret
@@ -423,11 +414,7 @@
     current_app.table_id = table_id
 
     data = json.loads(request.data)
-<<<<<<< HEAD
-    is_priority = request.args.get('priority', True )
-=======
-    is_priority = request.params.get('priority', True )
->>>>>>> 3f919d55
+    is_priority = request.args.get('priority', True, type=str2bool)
     user_id = str(g.auth_user["id"])
     current_app.user_id = user_id
 
@@ -489,11 +476,7 @@
     current_app.logger.debug(("lvl2_nodes:", ret.new_lvl2_ids))
 
     if len(ret.new_lvl2_ids) > 0:
-<<<<<<< HEAD
         trigger_remesh(table_id, ret.new_lvl2_ids, is_priority=is_priority)
-=======
-        trigger_remesh(ret.new_lvl2_ids, is_priority=is_priority)
->>>>>>> 3f919d55
 
 
     return ret
@@ -506,11 +489,7 @@
     current_app.table_id = table_id
 
     data = json.loads(request.data)
-<<<<<<< HEAD
-    is_priority = request.args.get('priority', True )
-=======
-    is_priority = request.params.get('priority', True )
->>>>>>> 3f919d55
+    is_priority = request.args.get('priority', True, type=str2bool)
     user_id = str(g.auth_user["id"])
     current_app.user_id = user_id
 
@@ -533,11 +512,7 @@
     current_app.logger.debug(("lvl2_nodes:", ret.new_lvl2_ids))
 
     if ret.new_lvl2_ids.size > 0:
-<<<<<<< HEAD
         trigger_remesh(table_id, ret.new_lvl2_ids, is_priority=is_priority)
-=======
-        trigger_remesh(ret.new_lvl2_ids, is_priority=is_priority)
->>>>>>> 3f919d55
 
 
     return ret
@@ -550,11 +525,7 @@
     current_app.table_id = table_id
 
     data = json.loads(request.data)
-<<<<<<< HEAD
-    is_priority = request.args.get('priority', True )
-=======
-    is_priority = request.params.get('priority', True )
->>>>>>> 3f919d55
+    is_priority = request.args.get('priority', True, type=str2bool)
     user_id = str(g.auth_user["id"])
     current_app.user_id = user_id
 
@@ -577,11 +548,7 @@
     current_app.logger.debug(("lvl2_nodes:", ret.new_lvl2_ids))
 
     if ret.new_lvl2_ids.size > 0:
-<<<<<<< HEAD
         trigger_remesh(table_id, ret.new_lvl2_ids, is_priority=is_priority)
-=======
-        trigger_remesh(ret.new_lvl2_ids, is_priority=is_priority)
->>>>>>> 3f919d55
 
     return ret
 
