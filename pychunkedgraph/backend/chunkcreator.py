--- conflicted
+++ resolved
@@ -13,12 +13,8 @@
 
 
 # def download_and_store_cv_files(cv_url="gs://nkem/basil_4k_oldnet/region_graph/"):
-<<<<<<< HEAD
-def download_and_store_cv_files(cv_url="gs://nkem/pinky40_v11/mst_trimmed_sem_remap/region_graph/", n_threads=10):
-=======
 def download_and_store_cv_files(cv_url="gs://nkem/pinky40_v11/mst_trimmed_sem_remap/region_graph/",
                                 n_threads=10, olduint32=False):
->>>>>>> f0a93a19
     with storage.SimpleStorage(cv_url) as cv_st:
         dir_path = utils.dir_from_layer_name(utils.layer_name_from_cv_url(cv_st.layer_path))
 
@@ -27,7 +23,7 @@
 
         file_paths = list(cv_st.list_files())
 
-    file_chunks = np.array_split(file_paths, n_threads * 3)
+    file_chunks = np.array_split(file_paths, nb_cpus * 3)
     multi_args = []
     for i_file_chunk, file_chunk in enumerate(file_chunks):
         multi_args.append([i_file_chunk, cv_url, file_chunk, olduint32])
