import glob
import numpy as np
import os
import re
import time
import itertools

from cloudvolume import Storage, storage

# from chunkedgraph import ChunkedGraph
from . import chunkedgraph
from . import multiprocessing_utils as mu
from . import utils


def download_and_store_cv_files(dataset_name="basil",
                                n_threads=10, olduint32=False):
    """ Downloads files from google cloud using cloud-volume

    :param dataset_name: str
    :param n_threads: int
    :param olduint32: bool
    """
    if "basil" == dataset_name:
        cv_url = "gs://nkem/basil_4k_oldnet/region_graph/"
    elif "pinky40" == dataset_name:
        cv_url = "gs://nkem/pinky40_v11/mst_trimmed_sem_remap/region_graph/"
    else:
        raise Exception("Could not identify region graph ressource")

    with storage.SimpleStorage(cv_url) as cv_st:
        dir_path = utils.dir_from_layer_name(
            utils.layer_name_from_cv_url(cv_st.layer_path))

        if not os.path.exists(dir_path):
            os.makedirs(dir_path)

        file_paths = list(cv_st.list_files())

    file_chunks = np.array_split(file_paths, n_threads * 3)
    multi_args = []
    for i_file_chunk, file_chunk in enumerate(file_chunks):
        multi_args.append([i_file_chunk, cv_url, file_chunk, olduint32])

    # Run multiprocessing
    if n_threads == 1:
        mu.multiprocess_func(_download_and_store_cv_files_thread,
<<<<<<< HEAD
                             multi_args, n_threads=n_threads,
                             verbose=True, debug=n_threads == 1)
    else:
        mu.multisubprocess_func(_download_and_store_cv_files_thread,
                                multi_args,
                                n_threads=n_threads)
=======
                                                multi_args, n_threads=n_threads,
                                                verbose=True, debug=n_threads==1)
    else:
        mu.multisubprocess_func(_download_and_store_cv_files_thread,
                                                   multi_args,
                                                   n_threads=n_threads)
>>>>>>> 29c9c55c


def _download_and_store_cv_files_thread(args):
    """ Helper thread to download files from google cloud """
    chunk_id, cv_url, file_paths, olduint32 = args

    # Reset connection pool to make cloud-volume compatible with multiprocessing
    storage.reset_connection_pools()

    n_file_paths = len(file_paths)
    time_start = time.time()
    with storage.SimpleStorage(cv_url) as cv_st:
        for i_fp, fp in enumerate(file_paths):
            if i_fp % 100 == 1:
                dt = time.time() - time_start
                eta = dt / i_fp * n_file_paths - dt
                print("%d: %d / %d - dt: %.3fs - eta: %.3fs" % (
                chunk_id, i_fp, n_file_paths, dt, eta))

            if "rg2cg" in fp:
                utils.download_and_store_mapping_file(cv_st, fp, olduint32)
            else:
                utils.download_and_store_edge_file(cv_st, fp)


def check_stored_cv_files(dataset_name="basil"):
    """ Tests if all files were downloaded

    :param dataset_name: str
    """
    if "basil" == dataset_name:
        cv_url = "gs://nkem/basil_4k_oldnet/region_graph/"
    elif "pinky40" == dataset_name:
        cv_url = "gs://nkem/pinky40_v11/mst_trimmed_sem_remap/region_graph/"
    else:
        raise Exception("Could not identify region graph ressource")

    with storage.SimpleStorage(cv_url) as cv_st:
        dir_path = utils.dir_from_layer_name(
            utils.layer_name_from_cv_url(cv_st.layer_path))

        file_paths = list(cv_st.list_files())

    c = 0
    n_file_paths = len(file_paths)
    time_start = time.time()
    for i_fp, fp in enumerate(file_paths):
        if i_fp % 1000 == 1:
            dt = time.time() - time_start
            eta = dt / i_fp * n_file_paths - dt
            print("%d / %d - dt: %.3fs - eta: %.3fs" % (
            i_fp, n_file_paths, dt, eta))

        if not os.path.exists(dir_path + fp[:-4] + ".h5"):
            print(dir_path + fp[:-4] + ".h5")
            c += 1

        #
        # if "rg2cg" in fp:
        #     utils.download_and_store_mapping_file(cv_st, fp)
        # else:
        #     utils.download_and_store_edge_file(cv_st, fp)
    print("%d files were missing" % c)


def _family_consistency_test_thread(args):
    """ Helper to test family consistency """

    table_id, coord, layer_id = args
<<<<<<< HEAD

=======
    
>>>>>>> 29c9c55c
    x, y, z = coord

    cg = chunkedgraph.ChunkedGraph(table_id)

    rows = cg.range_read_chunk(x, y, z, layer_id)

    failed_node_ids = []

    time_start = time.time()
    for i_k, k in enumerate(rows.keys()):
        if i_k % 100 == 1:
            dt = time.time() - time_start
            eta = dt / i_k * len(rows) - dt
            print("%d / %d - %.3fs -> %.3fs      " % (i_k, len(rows), dt, eta),
                  end="\r")

        node_id = chunkedgraph.deserialize_node_id(k)
        parent_id = np.frombuffer(rows[k].cells["0"][b'parents'][0].value,
                                  dtype=np.uint64)
        if not node_id in cg.get_children(parent_id):
            failed_node_ids.append([node_id, parent_id])

    return failed_node_ids


def family_consistency_test(table_id, n_threads=64):
    """ Runs a simple test on the WHOLE graph

    tests: id in children(parent(id))

    :param table_id: str
    :param n_threads: int
    :return: dict
        n x 2 per layer
        each failed pair: (node_id, parent_id)
    """

    assert "basil" in table_id

    cg = chunkedgraph.ChunkedGraph(table_id)

    failed_node_id_dict = {}
    for layer_id in range(1, cg.n_layers):
        print("\n\n Layer %d \n\n" % layer_id)

        step = int(cg.fan_out ** np.max([0, layer_id - 2]))
        coords = list(itertools.product(range(0, 8, step),
                                        range(0, 8, step),
                                        range(0, 4, step)))

        multi_args = []
        for coord in coords:
            multi_args.append([table_id, coord, layer_id])

        collected_failed_node_ids = mu.multisubprocess_func(
            _family_consistency_test_thread, multi_args, n_threads=n_threads)

        failed_node_ids = []
        for _failed_node_ids in collected_failed_node_ids:
            failed_node_ids.extend(_failed_node_ids)

        failed_node_id_dict[layer_id] = np.array(failed_node_ids)

        print("\n%d nodes rows failed\n" % len(failed_node_ids))

    return failed_node_id_dict


def create_chunked_graph(table_id=None, cv_url=None, fan_out=2,
                         chunk_size=(512, 512, 64), n_threads=1):
    """ Creates chunked graph from downloaded files

    :param table_id: str
    :param cv_url: str
    :param n_threads: int
    """
    if cv_url is None:
        if "basil" in table_id:
            cv_url = "gs://nkem/basil_4k_oldnet/region_graph/"
        elif "pinky40" in table_id:
            cv_url = "gs://nkem/pinky40_v11/mst_trimmed_sem_remap/region_graph/"
        else:
            raise Exception("Could not identify region graph ressource")

    times = []
    time_start = time.time()

    file_paths = np.sort(glob.glob(
        utils.dir_from_layer_name(utils.layer_name_from_cv_url(cv_url)) + "/*"))

    file_path_blocks = np.array_split(file_paths, n_threads * 3)

    multi_args = []
    for fp_block in file_path_blocks:
        multi_args.append([fp_block, table_id, chunk_size])

    if n_threads == 1:
        results = mu.multiprocess_func(
            _preprocess_chunkedgraph_data_thread, multi_args,
            n_threads=n_threads,
            verbose=True, debug=n_threads == 1)
    else:
        results = mu.multisubprocess_func(
            _preprocess_chunkedgraph_data_thread, multi_args,
            n_threads=n_threads)

    mapping_paths = np.array([])
    mapping_chunk_ids = np.array([]).reshape(-1, 3)
    in_chunk_paths = np.array([])
    in_chunk_ids = np.array([]).reshape(-1, 3)
    between_chunk_paths = np.array([])
    between_chunk_ids = np.array([]).reshape(-1, 2, 3)

    for result in results:
        mapping_paths = np.concatenate([mapping_paths, result[0]])
        mapping_chunk_ids = np.concatenate([mapping_chunk_ids, result[1]])
        in_chunk_paths = np.concatenate([in_chunk_paths, result[2]])
        in_chunk_ids = np.concatenate([in_chunk_ids, result[3]])
        between_chunk_paths = np.concatenate([between_chunk_paths, result[4]])
        between_chunk_ids = np.concatenate([between_chunk_ids, result[5]])

    times.append(["Preprocessing", time.time() - time_start])
    time_start = time.time()

    multi_args = []

    in_chunk_id_blocks = np.array_split(in_chunk_ids,
                                        max(1, mu.cpu_count()))
    cumsum = 0
    for in_chunk_id_block in in_chunk_id_blocks:
        multi_args.append([between_chunk_ids, between_chunk_paths,
                           in_chunk_id_block, mapping_chunk_ids, mapping_paths,
                           cumsum])
        cumsum += len(in_chunk_id_block)

    # Run multiprocessing
    if n_threads == 1:
        results = mu.multiprocess_func(
            _between_chunk_masks_thread, multi_args, n_threads=n_threads,
            verbose=True, debug=n_threads == 1)
    else:
        results = mu.multiprocess_func(
            _between_chunk_masks_thread, multi_args, n_threads=n_threads)

    n_layers = int(
        np.ceil(chunkedgraph.log_n(np.max(in_chunk_ids) + 1, fan_out))) + 2

    print("N layers: %d" % n_layers)

    cg = chunkedgraph.ChunkedGraph(table_id=table_id, n_layers=n_layers,
                                   fan_out=fan_out, chunk_size=chunk_size,
                                   is_new=True)

    # Fill lowest layer and create first abstraction layer
    # Create arguments for multiprocessing

    multi_args = []
    for result in results:
        offset, between_chunk_paths_out_masked, \
        between_chunk_paths_in_masked, masked_mapping_paths = result

        for i_chunk in range(len(between_chunk_paths_out_masked)):
            multi_args.append([table_id,
                               in_chunk_paths[offset + i_chunk],
                               between_chunk_paths_in_masked[i_chunk],
                               between_chunk_paths_out_masked[i_chunk],
                               masked_mapping_paths[i_chunk]])

    times.append(["Data sorting", time.time() - time_start])
    time_start = time.time()

    # Run multiprocessing
    if n_threads == 1:
        mu.multiprocess_func(
            _create_atomic_layer_thread, multi_args, n_threads=n_threads,
            verbose=True, debug=n_threads == 1)
    else:
        mu.multisubprocess_func(
            _create_atomic_layer_thread, multi_args, n_threads=n_threads)

    times.append(["Layers 1 + 2", time.time() - time_start])

    # Fill higher abstraction layers
    child_chunk_ids = in_chunk_ids.copy()
    for layer_id in range(3, n_layers + 1):
        time_start = time.time()

        print("\n\n\n --- LAYER %d --- \n\n\n" % layer_id)

        parent_chunk_ids = child_chunk_ids // cg.fan_out ** (layer_id - 2)

        u_pcids, inds = np.unique(parent_chunk_ids,
                                  axis=0, return_inverse=True)

        if len(u_pcids) > n_threads:
            n_threads_per_process = 1
        else:
            n_threads_per_process = int(np.ceil(n_threads / len(u_pcids)))

        multi_args = []
        for ind in range(len(u_pcids)):
            multi_args.append([table_id, layer_id,
                               child_chunk_ids[inds == ind].astype(np.int),
                               n_threads_per_process])

        # print(multi_args)
        # print(u_pcids, len(multi_args))
        # print(layer_id, np.unique(child_chunk_ids), np.unique(parent_chunk_ids))
        child_chunk_ids = u_pcids * cg.fan_out ** (layer_id - 2)
        # print(layer_id, np.unique(child_chunk_ids), np.unique(parent_chunk_ids))

        # Run multiprocessing
        if n_threads == 1:
            mu.multiprocess_func(
<<<<<<< HEAD
                _add_layer_thread, multi_args, n_threads=n_threads,
                verbose=True,
=======
                _add_layer_thread, multi_args, n_threads=n_threads, verbose=True,
>>>>>>> 29c9c55c
                debug=n_threads == 1)
        else:
            mu.multisubprocess_func(
                _add_layer_thread, multi_args, n_threads=n_threads,
                suffix=str(layer_id))

        times.append(["Layer %d" % layer_id, time.time() - time_start])

    for time_entry in times:
        print("%s: %.2fs = %.2fmin = %.2fh" % (time_entry[0], time_entry[1],
                                               time_entry[1] / 60,
                                               time_entry[1] / 3600))


def _preprocess_chunkedgraph_data_thread(args):
    """ Reads downloaded files and formats them """
    file_paths, table_id, chunk_size = args

    chunk_size = np.array(list(chunk_size))

    mapping_paths = np.array([])
    mapping_chunk_ids = np.array([], dtype=np.int).reshape(-1, 3)
    in_chunk_paths = np.array([])
    in_chunk_ids = np.array([], dtype=np.int).reshape(-1, 3)
    between_chunk_paths = np.array([])
    between_chunk_ids = np.array([], dtype=np.int).reshape(-1, 2, 3)

    # Read file paths - gather chunk ids and in / out properties
    for i_fp, fp in enumerate(file_paths):
        file_name = os.path.basename(fp).split(".")[0]

        # Read coordinates from file path
        x1, x2, y1, y2, z1, z2 = np.array(re.findall("[\d]+", file_name),
                                          dtype=np.int)[:6]
        dx = x2 - x1
        dy = y2 - y1
        dz = z2 - z1

        d = np.array([dx, dy, dz])
        c = np.array([x1, y1, z1])

        # if there is a 2 in d then the file contains edges that cross chunks
        if 2 in d:
            if "atomicedges" in file_name:
                s_c = np.where(d == 2)[0]
                chunk_coord = c.copy()
                chunk_coord[s_c] += 1 - chunk_size[s_c]
                chunk1_id = np.array(chunk_coord / chunk_size, dtype=np.int8)
                chunk_coord[s_c] += chunk_size[s_c]
                chunk2_id = np.array(chunk_coord / chunk_size, dtype=np.int8)

                between_chunk_ids = np.concatenate([between_chunk_ids,
                                                    np.array(
                                                        [chunk1_id, chunk2_id])[
                                                        None]])
                between_chunk_paths = np.concatenate(
                    [between_chunk_paths, [fp]])
            else:
                continue
        else:
            chunk_coord = np.array(c / chunk_size, dtype=np.int8)

            if "rg2cg" in file_name:
                mapping_paths = np.concatenate([mapping_paths, [fp]])
                mapping_chunk_ids = np.concatenate(
                    [mapping_chunk_ids, chunk_coord[None]])
            elif "atomicedges" in file_name:
                in_chunk_ids = np.concatenate([in_chunk_ids, chunk_coord[None]])
                in_chunk_paths = np.concatenate([in_chunk_paths, [fp]])

    return mapping_paths, mapping_chunk_ids, in_chunk_paths, in_chunk_ids, \
           between_chunk_paths, between_chunk_ids


def _between_chunk_masks_thread(args):
    between_chunk_ids, between_chunk_paths, in_chunk_id_block, \
    mapping_chunk_ids, mapping_paths, offset = args

    between_chunk_paths_out_masked = []
    between_chunk_paths_in_masked = []
    masked_mapping_paths = []

    n_blocks = len(in_chunk_id_block)

    time_start = time.time()
    for i_in_chunk_id, in_chunk_id in enumerate(in_chunk_id_block):
        # if i_in_chunk_id % 500 == 1:
        #     dt = time.time() - time_start
        #     eta = dt / i_in_chunk_id * n_blocks - dt
        #     print("%d: %d / %d - dt: %.3fs - eta: %.3fs" %
        #           (i_in_chunk_id + offset, i_in_chunk_id, n_blocks, dt, eta))

        out_paths_mask = np.sum(np.abs(between_chunk_ids[:, 0] -
                                       in_chunk_id), axis=1) == 0
        in_paths_masks = np.sum(np.abs(between_chunk_ids[:, 1] -
                                       in_chunk_id), axis=1) == 0

        mapping_path_masks = np.sum(np.abs(mapping_chunk_ids -
                                           in_chunk_id), axis=1) == 0

        between_chunk_paths_out_masked.append(
            between_chunk_paths[out_paths_mask])
        between_chunk_paths_in_masked.append(
            between_chunk_paths[in_paths_masks])
        masked_mapping_paths.append(mapping_paths[mapping_path_masks][0])

    return offset, between_chunk_paths_out_masked, \
           between_chunk_paths_in_masked, masked_mapping_paths


def _create_atomic_layer_thread(args):
    """ Fills lowest layer and create first abstraction layer """
    # Load args
    table_id, chunk_path, in_paths, out_paths, mapping_path = args

    # Load edge information
    edge_ids, edge_affs = utils.read_edge_file_h5(chunk_path)
    cross_edge_ids = np.array([], dtype=np.uint64).reshape(0, 2)
    cross_edge_affs = np.array([], dtype=np.float32)

    for fp in in_paths:
        this_edge_ids, this_edge_affs = utils.read_edge_file_h5(fp)

        # Cross edges are always ordered to point OUT of the chunk
        cross_edge_ids = np.concatenate(
            [cross_edge_ids, this_edge_ids[:, [1, 0]]])
        cross_edge_affs = np.concatenate([cross_edge_affs, this_edge_affs])

    for fp in out_paths:
        this_edge_ids, this_edge_affs = utils.read_edge_file_h5(fp)

        cross_edge_ids = np.concatenate([cross_edge_ids, this_edge_ids])
        cross_edge_affs = np.concatenate([cross_edge_affs, this_edge_affs])

    # Load mapping between region and chunkedgraph
    mappings = utils.read_mapping_h5(mapping_path)
    cg2rg = dict(zip(mappings[:, 1], mappings[:, 0]))
    rg2cg = dict(zip(mappings[:, 0], mappings[:, 1]))

    # Get isolated nodes
<<<<<<< HEAD
    isolated_node_ids = mappings[:, 1][~np.in1d(mappings[:, 1], np.concatenate(
        [np.unique(edge_ids), cross_edge_ids[:, 0]]))]
=======
    isolated_node_ids = mappings[:, 1][~np.in1d(mappings[:, 1], np.concatenate([np.unique(edge_ids), cross_edge_ids[:, 0]]))]
>>>>>>> 29c9c55c

    # Initialize an ChunkedGraph instance and write to it
    cg = chunkedgraph.ChunkedGraph(table_id=table_id)
    cg.add_atomic_edges_in_chunks(edge_ids, cross_edge_ids,
                                  edge_affs, cross_edge_affs,
                                  isolated_node_ids, cg2rg, rg2cg)


def _add_layer_thread(args):
    """ Creates abstraction layer """
    table_id, layer_id, chunk_coords, n_threads_per_process = args

    cg = chunkedgraph.ChunkedGraph(table_id=table_id)
    cg.add_layer(layer_id, chunk_coords, n_threads=n_threads_per_process)
<|MERGE_RESOLUTION|>--- conflicted
+++ resolved
@@ -45,21 +45,12 @@
     # Run multiprocessing
     if n_threads == 1:
         mu.multiprocess_func(_download_and_store_cv_files_thread,
-<<<<<<< HEAD
-                             multi_args, n_threads=n_threads,
-                             verbose=True, debug=n_threads == 1)
-    else:
-        mu.multisubprocess_func(_download_and_store_cv_files_thread,
-                                multi_args,
-                                n_threads=n_threads)
-=======
                                                 multi_args, n_threads=n_threads,
                                                 verbose=True, debug=n_threads==1)
     else:
         mu.multisubprocess_func(_download_and_store_cv_files_thread,
                                                    multi_args,
                                                    n_threads=n_threads)
->>>>>>> 29c9c55c
 
 
 def _download_and_store_cv_files_thread(args):
@@ -129,11 +120,7 @@
     """ Helper to test family consistency """
 
     table_id, coord, layer_id = args
-<<<<<<< HEAD
-
-=======
-    
->>>>>>> 29c9c55c
+
     x, y, z = coord
 
     cg = chunkedgraph.ChunkedGraph(table_id)
@@ -348,12 +335,8 @@
         # Run multiprocessing
         if n_threads == 1:
             mu.multiprocess_func(
-<<<<<<< HEAD
                 _add_layer_thread, multi_args, n_threads=n_threads,
                 verbose=True,
-=======
-                _add_layer_thread, multi_args, n_threads=n_threads, verbose=True,
->>>>>>> 29c9c55c
                 debug=n_threads == 1)
         else:
             mu.multisubprocess_func(
@@ -494,12 +477,8 @@
     rg2cg = dict(zip(mappings[:, 0], mappings[:, 1]))
 
     # Get isolated nodes
-<<<<<<< HEAD
     isolated_node_ids = mappings[:, 1][~np.in1d(mappings[:, 1], np.concatenate(
         [np.unique(edge_ids), cross_edge_ids[:, 0]]))]
-=======
-    isolated_node_ids = mappings[:, 1][~np.in1d(mappings[:, 1], np.concatenate([np.unique(edge_ids), cross_edge_ids[:, 0]]))]
->>>>>>> 29c9c55c
 
     # Initialize an ChunkedGraph instance and write to it
     cg = chunkedgraph.ChunkedGraph(table_id=table_id)
