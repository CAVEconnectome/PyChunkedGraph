import collections
import numpy as np
import time
import datetime
import os
import sys
import networkx as nx
import pytz
import cloudvolume
import re
import itertools
import logging

from itertools import chain
from multiwrapper import multiprocessing_utils as mu
from pychunkedgraph.backend import cutting, chunkedgraph_comp
from pychunkedgraph.backend.chunkedgraph_utils import compute_indices_pandas, \
    compute_bitmasks, get_google_compatible_time_stamp, \
    get_time_range_filter, get_time_range_and_column_filter, get_max_time, \
    combine_cross_chunk_edge_dicts, get_min_time, partial_row_data_to_column_dict
from pychunkedgraph.backend.utils import serializers, column_keys, row_keys, basetypes
from pychunkedgraph.backend import chunkedgraph_exceptions as cg_exceptions
from pychunkedgraph.meshing import meshgen

from google.api_core.retry import Retry, if_exception_type
from google.api_core.exceptions import Aborted, DeadlineExceeded, \
    ServiceUnavailable
from google.auth import credentials
from google.cloud import bigtable
from google.cloud.bigtable.row_filters import TimestampRange, \
    TimestampRangeFilter, ColumnRangeFilter, ValueRangeFilter, RowFilterChain, \
    ColumnQualifierRegexFilter, RowFilterUnion, ConditionalRowFilter, \
    PassAllFilter, RowFilter, RowKeyRegexFilter, FamilyNameRegexFilter
from google.cloud.bigtable.row_set import RowSet
from google.cloud.bigtable.column_family import MaxVersionsGCRule

from typing import Any, Dict, Iterable, List, Optional, Sequence, Tuple, Union, NamedTuple


HOME = os.path.expanduser("~")
N_DIGITS_UINT64 = len(str(np.iinfo(np.uint64).max))
LOCK_EXPIRED_TIME_DELTA = datetime.timedelta(minutes=1, seconds=00)
UTC = pytz.UTC

# Setting environment wide credential path
os.environ["GOOGLE_APPLICATION_CREDENTIALS"] = \
           HOME + "/.cloudvolume/secrets/google-secret.json"


class ChunkedGraph(object):
    def __init__(self,
                 table_id: str,
                 instance_id: str = "pychunkedgraph",
                 project_id: str = "neuromancer-seung-import",
                 chunk_size: Tuple[np.uint64, np.uint64, np.uint64] = None,
                 fan_out: Optional[np.uint64] = None,
                 s_bits_atomic_layer: Optional[np.uint64] = 8,
                 n_layers: Optional[np.uint64] = None,
                 credentials: Optional[credentials.Credentials] = None,
                 client: bigtable.Client = None,
                 dataset_info: Optional[object] = None,
                 is_new: bool = False,
                 logger: Optional[logging.Logger] = None) -> None:

        if logger is None:
            self.logger = logging.getLogger(f"{project_id}/{instance_id}/{table_id}")
            self.logger.setLevel(logging.WARNING)
            if not self.logger.handlers:
                sh = logging.StreamHandler(sys.stdout)
                sh.setLevel(logging.WARNING)
                self.logger.addHandler(sh)
        else:
            self.logger = logger

        if client is not None:
            self._client = client
        else:
            self._client = bigtable.Client(project=project_id, admin=True,
                                           credentials=credentials)

        self._instance = self.client.instance(instance_id)
        self._table_id = table_id

        self._table = self.instance.table(self.table_id)

        if is_new:
            self._check_and_create_table()

        self._dataset_info = self.check_and_write_table_parameters(
            column_keys.GraphSettings.DatasetInfo, dataset_info,
            required=True, is_new=is_new)

        self._cv_path = self._dataset_info["data_dir"]         # required
        self._mesh_dir = self._dataset_info.get("mesh", None)  # optional

        self._n_layers = self.check_and_write_table_parameters(
            column_keys.GraphSettings.LayerCount, n_layers,
            required=True, is_new=is_new)
        self._fan_out = self.check_and_write_table_parameters(
            column_keys.GraphSettings.FanOut, fan_out,
            required=True, is_new=is_new)
<<<<<<< HEAD
        s_bits_atomic_layer = self.check_and_write_table_parameters(
            column_keys.GraphSettings.SpatialBits, s_bits_atomic_layer,
            required=False, is_new=is_new)
        self._chunk_size = self.check_and_write_table_parameters(
            column_keys.GraphSettings.ChunkSize, chunk_size,
            required=True, is_new=is_new)
=======
        self._chunk_size = self.check_and_write_table_parameters(
            column_keys.GraphSettings.ChunkSize, chunk_size,
            required=True, is_new=is_new)

        self._dataset_info["graph"] = {"chunk_size": self.chunk_size}
>>>>>>> 274ece4e

        self._dataset_info["graph"] = {"chunk_size": self.chunk_size}

        self._bitmasks = compute_bitmasks(self.n_layers, self.fan_out,
                                          s_bits_atomic_layer)

        self._cv = None

        # Hardcoded parameters
        self._n_bits_for_layer_id = 8
        self._cv_mip = 0

    @property
    def client(self) -> bigtable.Client:
        return self._client

    @property
    def instance(self) -> bigtable.instance.Instance:
        return self._instance

    @property
    def table(self) -> bigtable.table.Table:
        return self._table

    @property
    def table_id(self) -> str:
        return self._table_id

    @property
    def instance_id(self):
        return self.instance.instance_id

    @property
    def project_id(self):
        return self.client.project

    @property
    def family_id(self) -> str:
        return "0"

    @property
    def incrementer_family_id(self) -> str:
        return "1"

    @property
    def log_family_id(self) -> str:
        return "2"

    @property
    def cross_edge_family_id(self) -> str:
        return "3"

    @property
    def family_ids(self):
        return [self.family_id, self.incrementer_family_id, self.log_family_id,
                self.cross_edge_family_id]

    @property
    def fan_out(self) -> np.uint64:
        return self._fan_out

    @property
    def chunk_size(self) -> np.ndarray:
        return self._chunk_size

    @property
    def segmentation_chunk_size(self) -> np.ndarray:
        return self.cv.scale["chunk_sizes"][0]

    @property
    def segmentation_resolution(self) -> np.ndarray:
        return np.array(self.cv.scale["resolution"])

    @property
    def segmentation_bounds(self) -> np.ndarray:
        return np.array(self.cv.bounds.to_list()).reshape(2, 3)

    @property
    def n_layers(self) -> np.uint64:
        return self._n_layers

    @property
    def bitmasks(self) -> Dict[int, int]:
        return self._bitmasks

    @property
    def cv_mesh_path(self) -> str:
        return "%s/%s" % (self._cv_path, self._mesh_dir)

    @property
    def dataset_info(self) -> object:
        return self._dataset_info

    @property
    def cv_mip(self) -> int:
        return self._cv_mip

    @property
    def cv(self) -> cloudvolume.CloudVolume:
        if self._cv is None:
            self._cv = cloudvolume.CloudVolume(self._cv_path, mip=self._cv_mip,
                                               info=self.dataset_info)

        return self._cv

    @property
    def root_chunk_id(self):
        return self.get_chunk_id(layer=int(self.n_layers), x=0, y=0, z=0)

    def _check_and_create_table(self) -> None:
        """ Checks if table exists and creates new one if necessary """
        table_ids = [t.table_id for t in self.instance.list_tables()]

        if not self.table_id in table_ids:
            self.table.create()
            f = self.table.column_family(self.family_id)
            f.create()

            f_inc = self.table.column_family(self.incrementer_family_id,
                                             gc_rule=MaxVersionsGCRule(1))
            f_inc.create()

            f_log = self.table.column_family(self.log_family_id)
            f_log.create()

            f_ce = self.table.column_family(self.cross_edge_family_id,
                                            gc_rule=MaxVersionsGCRule(1))
            f_ce.create()

            self.logger.info(f"Table {self.table_id} created")

    def check_and_write_table_parameters(self, column: column_keys._Column,
                                         value: Optional[Union[str, np.uint64]] = None,
                                         required: bool = True,
                                         is_new: bool = False
                                         ) -> Union[str, np.uint64]:
        """ Checks if a parameter already exists in the table. If it already
        exists it returns the stored value, else it stores the given value.
        Storing the given values can be enforced with `is_new`. The function
        raises an exception if no value is passed and the parameter does not
        exist, yet.

        :param column: column_keys._Column
        :param value: Union[str, np.uint64]
        :param required: bool
        :param is_new: bool
        :return: Union[str, np.uint64]
            value
        """
        setting = self.read_byte_row(row_key=row_keys.GraphSettings,
                                     columns=column)

        if (not setting or is_new) and value is not None:
            row = self.mutate_row(row_keys.GraphSettings, {column: value})
            self.bulk_write([row])
        elif not setting and value is None:
            assert not required
            return None
        else:
            value = setting[0].value

        return value

    def is_in_bounds(self, coordinate: Sequence[int]):
        """ Checks whether a coordinate is within the segmentation bounds

        :param coordinate: [int, int, int]
        :return bool
        """
        coordinate = np.array(coordinate)

        if np.any(coordinate < self.segmentation_bounds[0]):
            return False
        elif np.any(coordinate > self.segmentation_bounds[1]):
            return False
        else:
            return True

    def get_serialized_info(self):
        """ Rerturns dictionary that can be used to load this ChunkedGraph

        :return: dict
        """
        info = {"table_id": self.table_id,
                "instance_id": self.instance_id,
                "project_id": self.project_id}

        try:
            info["credentials"] = self.client.credentials
        except:
            info["credentials"] = self.client._credentials

        return info

    def get_chunk_layer(self, node_or_chunk_id: np.uint64) -> int:
        """ Extract Layer from Node ID or Chunk ID

        :param node_or_chunk_id: np.uint64
        :return: int
        """
        return int(node_or_chunk_id) >> 64 - self._n_bits_for_layer_id

    def get_chunk_coordinates(self, node_or_chunk_id: np.uint64
                              ) -> np.ndarray:
        """ Extract X, Y and Z coordinate from Node ID or Chunk ID

        :param node_or_chunk_id: np.uint64
        :return: Tuple(int, int, int)
        """
        layer = self.get_chunk_layer(node_or_chunk_id)
        bits_per_dim = self.bitmasks[layer]

        x_offset = 64 - self._n_bits_for_layer_id - bits_per_dim
        y_offset = x_offset - bits_per_dim
        z_offset = y_offset - bits_per_dim

        x = int(node_or_chunk_id) >> x_offset & 2 ** bits_per_dim - 1
        y = int(node_or_chunk_id) >> y_offset & 2 ** bits_per_dim - 1
        z = int(node_or_chunk_id) >> z_offset & 2 ** bits_per_dim - 1
        return np.array([x, y, z])

    def get_chunk_id(self, node_id: Optional[np.uint64] = None,
                     layer: Optional[int] = None,
                     x: Optional[int] = None,
                     y: Optional[int] = None,
                     z: Optional[int] = None) -> np.uint64:
        """ (1) Extract Chunk ID from Node ID
            (2) Build Chunk ID from Layer, X, Y and Z components

        :param node_id: np.uint64
        :param layer: int
        :param x: int
        :param y: int
        :param z: int
        :return: np.uint64
        """
        assert node_id is not None or \
               all(v is not None for v in [layer, x, y, z])

        if node_id is not None:
            layer = self.get_chunk_layer(node_id)
        bits_per_dim = self.bitmasks[layer]

        if node_id is not None:
            chunk_offset = 64 - self._n_bits_for_layer_id - 3 * bits_per_dim
            return np.uint64((int(node_id) >> chunk_offset) << chunk_offset)
        else:

            if not(x < 2 ** bits_per_dim and
                   y < 2 ** bits_per_dim and
                   z < 2 ** bits_per_dim):
                raise Exception("Chunk coordinate is out of range for"
                                "this graph on layer %d with %d bits/dim."
                                "[%d, %d, %d]; max = %d."
                                % (layer, bits_per_dim, x, y, z,
                                   2 ** bits_per_dim))

            layer_offset = 64 - self._n_bits_for_layer_id
            x_offset = layer_offset - bits_per_dim
            y_offset = x_offset - bits_per_dim
            z_offset = y_offset - bits_per_dim
            return np.uint64(layer << layer_offset | x << x_offset |
                             y << y_offset | z << z_offset)

    def get_chunk_ids_from_node_ids(self, node_ids: Iterable[np.uint64]
                                    ) -> np.ndarray:
        """ Extract a list of Chunk IDs from a list of Node IDs

        :param node_ids: np.ndarray(dtype=np.uint64)
        :return: np.ndarray(dtype=np.uint64)
        """
        # TODO: measure and improve performance(?)
        return np.array(list(map(lambda x: self.get_chunk_id(node_id=x),
                                 node_ids)), dtype=np.uint64)

    def get_segment_id_limit(self, node_or_chunk_id: np.uint64) -> np.uint64:
        """ Get maximum possible Segment ID for given Node ID or Chunk ID

        :param node_or_chunk_id: np.uint64
        :return: np.uint64
        """

        layer = self.get_chunk_layer(node_or_chunk_id)
        bits_per_dim = self.bitmasks[layer]
        chunk_offset = 64 - self._n_bits_for_layer_id - 3 * bits_per_dim
        return np.uint64(2 ** chunk_offset - 1)

    def get_segment_id(self, node_id: np.uint64) -> np.uint64:
        """ Extract Segment ID from Node ID

        :param node_id: np.uint64
        :return: np.uint64
        """

        return node_id & self.get_segment_id_limit(node_id)

    def get_node_id(self, segment_id: np.uint64,
                    chunk_id: Optional[np.uint64] = None,
                    layer: Optional[int] = None,
                    x: Optional[int] = None,
                    y: Optional[int] = None,
                    z: Optional[int] = None) -> np.uint64:
        """ (1) Build Node ID from Segment ID and Chunk ID
            (2) Build Node ID from Segment ID, Layer, X, Y and Z components

        :param segment_id: np.uint64
        :param chunk_id: np.uint64
        :param layer: int
        :param x: int
        :param y: int
        :param z: int
        :return: np.uint64
        """

        if chunk_id is not None:
            return chunk_id | segment_id
        else:
            return self.get_chunk_id(layer=layer, x=x, y=y, z=z) | segment_id

    def get_unique_segment_id_range(self, chunk_id: np.uint64, step: int = 1
                                    ) -> np.ndarray:
        """ Return unique Segment ID for given Chunk ID

        atomic counter

        :param chunk_id: np.uint64
        :param step: int
        :return: np.uint64
        """

        column = column_keys.Concurrency.CounterID

        # Incrementer row keys start with an "i" followed by the chunk id
        row_key = serializers.serialize_key("i%s" % serializers.pad_node_id(chunk_id))
        append_row = self.table.row(row_key, append=True)
        append_row.increment_cell_value(column.family_id, column.key, step)

        # This increments the row entry and returns the value AFTER incrementing
        latest_row = append_row.commit()
        max_segment_id = column.deserialize(latest_row[column.family_id][column.key][0][0])

        min_segment_id = max_segment_id + 1 - step
        segment_id_range = np.arange(min_segment_id, max_segment_id + 1,
                                     dtype=basetypes.SEGMENT_ID)
        return segment_id_range

    def get_unique_segment_id(self, chunk_id: np.uint64) -> np.uint64:
        """ Return unique Segment ID for given Chunk ID

        atomic counter

        :param chunk_id: np.uint64
        :param step: int
        :return: np.uint64
        """

        return self.get_unique_segment_id_range(chunk_id=chunk_id, step=1)[0]

    def get_unique_node_id_range(self, chunk_id: np.uint64, step: int = 1
                                 )  -> np.ndarray:
        """ Return unique Node ID range for given Chunk ID

        atomic counter

        :param chunk_id: np.uint64
        :param step: int
        :return: np.uint64
        """

        segment_ids = self.get_unique_segment_id_range(chunk_id=chunk_id,
                                                       step=step)

        node_ids = np.array([self.get_node_id(segment_id, chunk_id)
                             for segment_id in segment_ids], dtype=np.uint64)
        return node_ids

    def get_unique_node_id(self, chunk_id: np.uint64) -> np.uint64:
        """ Return unique Node ID for given Chunk ID

        atomic counter

        :param chunk_id: np.uint64
        :return: np.uint64
        """

        return self.get_unique_node_id_range(chunk_id=chunk_id, step=1)[0]

    def get_max_seg_id(self, chunk_id: np.uint64) -> np.uint64:
        """  Gets maximal seg id in a chunk based on the atomic counter

        This is an approximation. It is not guaranteed that all ids smaller or
        equal to this id exists. However, it is guaranteed that no larger id
        exist at the time this function is executed.


        :return: uint64
        """

        # Incrementer row keys start with an "i"
        row_key = serializers.serialize_key("i%s" % serializers.pad_node_id(chunk_id))
        row = self.read_byte_row(row_key, columns=column_keys.Concurrency.CounterID)

        # Read incrementer value (default to 0) and interpret is as Segment ID
        return basetypes.SEGMENT_ID.type(row[0].value if row else 0)

    def get_max_node_id(self, chunk_id: np.uint64) -> np.uint64:
        """  Gets maximal node id in a chunk based on the atomic counter

        This is an approximation. It is not guaranteed that all ids smaller or
        equal to this id exists. However, it is guaranteed that no larger id
        exist at the time this function is executed.


        :return: uint64
        """

        max_seg_id = self.get_max_seg_id(chunk_id)
        return self.get_node_id(segment_id=max_seg_id, chunk_id=chunk_id)

    def get_unique_operation_id(self) -> np.uint64:
        """ Finds a unique operation id

        atomic counter

        Operations essentially live in layer 0. Even if segmentation ids might
        live in layer 0 one day, they would not collide with the operation ids
        because we write information belonging to operations in a separate
        family id.

        :return: str
        """
        column = column_keys.Concurrency.CounterID

        append_row = self.table.row(row_keys.OperationID, append=True)
        append_row.increment_cell_value(column.family_id, column.key, 1)

        # This increments the row entry and returns the value AFTER incrementing
        latest_row = append_row.commit()
        operation_id_b = latest_row[column.family_id][column.key][0][0]
        operation_id = column.deserialize(operation_id_b)

        return np.uint64(operation_id)

    def get_max_operation_id(self) -> np.int64:
        """  Gets maximal operation id based on the atomic counter

        This is an approximation. It is not guaranteed that all ids smaller or
        equal to this id exists. However, it is guaranteed that no larger id
        exist at the time this function is executed.


        :return: int64
        """
        column = column_keys.Concurrency.CounterID
        row = self.read_byte_row(row_keys.OperationID, columns=column)

        return row[0].value if row else column.basetype(0)

    def get_cross_chunk_edges_layer(self, cross_edges):
        """ Computes the layer in which a cross chunk edge becomes relevant.

        I.e. if a cross chunk edge links two nodes in layer 4 this function
        returns 3.

        :param cross_edges: n x 2 array
            edges between atomic (level 1) node ids
        :return: array of length n
        """
        if len(cross_edges) == 0:
            return np.array([], dtype=np.int)

        cross_chunk_edge_layers = np.ones(len(cross_edges), dtype=np.int)

        cross_edge_coordinates = []
        for cross_edge in cross_edges:
            cross_edge_coordinates.append(
                [self.get_chunk_coordinates(cross_edge[0]),
                 self.get_chunk_coordinates(cross_edge[1])])

        cross_edge_coordinates = np.array(cross_edge_coordinates, dtype=np.int)

        for layer in range(2, self.n_layers):
            edge_diff = np.sum(np.abs(cross_edge_coordinates[:, 0] -
                                      cross_edge_coordinates[:, 1]), axis=1)
            cross_chunk_edge_layers[edge_diff > 0] += 1
            cross_edge_coordinates = cross_edge_coordinates // self.fan_out

        return cross_chunk_edge_layers

    def get_cross_chunk_edge_dict(self, cross_edges):
        """ Generates a cross chunk edge dict for a list of cross chunk edges

        :param cross_edges: n x 2 array
        :return: dict
        """
        cce_layers = self.get_cross_chunk_edges_layer(cross_edges)
        u_cce_layers = np.unique(cce_layers)
        cross_edge_dict = {}

        for l in range(2, self.n_layers):
            cross_edge_dict[l] = column_keys.Connectivity.CrossChunkEdge.deserialize(b'')

        val_dict = {}
        for cc_layer in u_cce_layers:
            layer_cross_edges = cross_edges[cce_layers == cc_layer]

            if len(layer_cross_edges) > 0:
                val_dict[column_keys.Connectivity.CrossChunkEdge[cc_layer]] = \
                    layer_cross_edges
                cross_edge_dict[cc_layer] = layer_cross_edges
        return cross_edge_dict

    def read_byte_rows(
            self,
            start_key: Optional[bytes] = None,
            end_key: Optional[bytes] = None,
            end_key_inclusive: bool = False,
            row_keys: Optional[Iterable[bytes]] = None,
            columns: Optional[Union[Iterable[column_keys._Column], column_keys._Column]] = None,
            start_time: Optional[datetime.datetime] = None,
            end_time: Optional[datetime.datetime] = None,
            end_time_inclusive: bool = False) -> Dict[bytes, Union[
                Dict[column_keys._Column, List[bigtable.row_data.Cell]],
                List[bigtable.row_data.Cell]
            ]]:
        """Main function for reading a row range or non-contiguous row sets from Bigtable using
        `bytes` keys.

        Keyword Arguments:
            start_key {Optional[bytes]} -- The first row to be read, ignored if `row_keys` is set.
                If None, no lower boundary is used. (default: {None})
            end_key {Optional[bytes]} -- The end of the row range, ignored if `row_keys` is set.
                If None, no upper boundary is used. (default: {None})
            end_key_inclusive {bool} -- Whether or not `end_key` itself should be included in the
                request, ignored if `row_keys` is set or `end_key` is None. (default: {False})
            row_keys {Optional[Iterable[bytes]]} -- An `Iterable` containing possibly
                non-contiguous row keys. Takes precedence over `start_key` and `end_key`.
                (default: {None})
            columns {Optional[Union[Iterable[column_keys._Column], column_keys._Column]]} --
                Optional filtering by columns to speed up the query. If `columns` is a single
                column (not iterable), the column key will be omitted from the result.
                (default: {None})
            start_time {Optional[datetime.datetime]} -- Ignore cells with timestamp before
                `start_time`. If None, no lower bound. (default: {None})
            end_time {Optional[datetime.datetime]} -- Ignore cells with timestamp after `end_time`.
                If None, no upper bound. (default: {None})
            end_time_inclusive {bool} -- Whether or not `end_time` itself should be included in the
                request, ignored if `end_time` is None. (default: {False})

        Returns:
            Dict[bytes, Union[Dict[column_keys._Column, List[bigtable.row_data.Cell]],
                              List[bigtable.row_data.Cell]]] --
                Returns a dictionary of `byte` rows as keys. Their value will be a mapping of
                columns to a List of cells (one cell per timestamp). Each cell has a `value`
                property, which returns the deserialized field, and a `timestamp` property, which
                returns the timestamp as `datetime.datetime` object.
                If only a single `column_keys._Column` was requested, the List of cells will be
                attached to the row dictionary directly (skipping the column dictionary).
        """

        # Create filters: Column and Time
        filter_ = get_time_range_and_column_filter(
            columns=columns,
            start_time=start_time,
            end_time=end_time,
            end_inclusive=end_time_inclusive)

        # Create filters: Rows
        row_set = RowSet()

        if row_keys is not None:
            for row_key in row_keys:
                row_set.add_row_key(row_key)
        elif start_key is not None and end_key is not None:
            row_set.add_row_range_from_keys(
                start_key=start_key,
                start_inclusive=True,
                end_key=end_key,
                end_inclusive=end_key_inclusive)
        else:
            raise cg_exceptions.PreconditionError("Need to either provide a valid set of rows, or"
                                                  " both, a start row and an end row.")

        # Bigtable read with retries
        rows = self._execute_read(row_set=row_set, row_filter=filter_)

        # Deserialize cells
        for row_key, column_dict in rows.items():
            for column, cell_entries in column_dict.items():
                for cell_entry in cell_entries:
                    cell_entry.value = column.deserialize(cell_entry.value)
            # If no column array was requested, reattach single column's values directly to the row
            if isinstance(columns, column_keys._Column):
                rows[row_key] = cell_entries

        return rows

    def read_byte_row(
            self,
            row_key: bytes,
            columns: Optional[Union[Iterable[column_keys._Column], column_keys._Column]] = None,
            start_time: Optional[datetime.datetime] = None,
            end_time: Optional[datetime.datetime] = None,
            end_time_inclusive: bool = False) -> \
                Union[Dict[column_keys._Column, List[bigtable.row_data.Cell]],
                      List[bigtable.row_data.Cell]]:
        """Convenience function for reading a single row from Bigtable using its `bytes` keys.

        Arguments:
            row_key {bytes} -- The row to be read.

        Keyword Arguments:
            columns {Optional[Union[Iterable[column_keys._Column], column_keys._Column]]} --
                Optional filtering by columns to speed up the query. If `columns` is a single
                column (not iterable), the column key will be omitted from the result.
                (default: {None})
            start_time {Optional[datetime.datetime]} -- Ignore cells with timestamp before
                `start_time`. If None, no lower bound. (default: {None})
            end_time {Optional[datetime.datetime]} -- Ignore cells with timestamp after `end_time`.
                If None, no upper bound. (default: {None})
            end_time_inclusive {bool} -- Whether or not `end_time` itself should be included in the
                request, ignored if `end_time` is None. (default: {False})

        Returns:
            Union[Dict[column_keys._Column, List[bigtable.row_data.Cell]],
                  List[bigtable.row_data.Cell]] --
                Returns a mapping of columns to a List of cells (one cell per timestamp). Each cell
                has a `value` property, which returns the deserialized field, and a `timestamp`
                property, which returns the timestamp as `datetime.datetime` object.
                If only a single `column_keys._Column` was requested, the List of cells is returned
                directly.
        """
        row = self.read_byte_rows(row_keys=[row_key], columns=columns, start_time=start_time,
                                  end_time=end_time, end_time_inclusive=end_time_inclusive)

        if isinstance(columns, column_keys._Column):
            return row.get(row_key, [])
        else:
            return row.get(row_key, {})

    def read_node_id_rows(
            self,
            start_id: Optional[np.uint64] = None,
            end_id: Optional[np.uint64] = None,
            end_id_inclusive: bool = False,
            node_ids: Optional[Iterable[np.uint64]] = None,
            columns: Optional[Union[Iterable[column_keys._Column], column_keys._Column]] = None,
            start_time: Optional[datetime.datetime] = None,
            end_time: Optional[datetime.datetime] = None,
            end_time_inclusive: bool = False) -> Dict[np.uint64, Union[
                Dict[column_keys._Column, List[bigtable.row_data.Cell]],
                List[bigtable.row_data.Cell]
            ]]:
        """Convenience function for reading a row range or non-contiguous row sets from Bigtable
        representing NodeIDs.

        Keyword Arguments:
            start_id {Optional[np.uint64]} -- The first row to be read, ignored if `node_ids` is
                set. If None, no lower boundary is used. (default: {None})
            end_id {Optional[np.uint64]} -- The end of the row range, ignored if `node_ids` is set.
                If None, no upper boundary is used. (default: {None})
            end_id_inclusive {bool} -- Whether or not `end_id` itself should be included in the
                request, ignored if `node_ids` is set or `end_id` is None. (default: {False})
            node_ids {Optional[Iterable[np.uint64]]} -- An `Iterable` containing possibly
                non-contiguous row keys. Takes precedence over `start_id` and `end_id`.
                (default: {None})
            columns {Optional[Union[Iterable[column_keys._Column], column_keys._Column]]} --
                Optional filtering by columns to speed up the query. If `columns` is a single
                column (not iterable), the column key will be omitted from the result.
                (default: {None})
            start_time {Optional[datetime.datetime]} -- Ignore cells with timestamp before
                `start_time`. If None, no lower bound. (default: {None})
            end_time {Optional[datetime.datetime]} -- Ignore cells with timestamp after `end_time`.
                If None, no upper bound. (default: {None})
            end_time_inclusive {bool} -- Whether or not `end_time` itself should be included in the
                request, ignored if `end_time` is None. (default: {False})

        Returns:
            Dict[np.uint64, Union[Dict[column_keys._Column, List[bigtable.row_data.Cell]],
                                  List[bigtable.row_data.Cell]]] --
                Returns a dictionary of NodeID rows as keys. Their value will be a mapping of
                columns to a List of cells (one cell per timestamp). Each cell has a `value`
                property, which returns the deserialized field, and a `timestamp` property, which
                returns the timestamp as `datetime.datetime` object.
                If only a single `column_keys._Column` was requested, the List of cells will be
                attached to the row dictionary directly (skipping the column dictionary).
        """
        to_bytes = serializers.serialize_uint64
        from_bytes = serializers.deserialize_uint64

        # Read rows (convert Node IDs to row_keys)
        rows = self.read_byte_rows(
            start_key=to_bytes(start_id) if start_id is not None else None,
            end_key=to_bytes(end_id) if end_id is not None else None,
            end_key_inclusive=end_id_inclusive,
            row_keys=(to_bytes(node_id) for node_id in node_ids) if node_ids is not None else None,
            columns=columns,
            start_time=start_time,
            end_time=end_time,
            end_time_inclusive=end_time_inclusive)

        # Convert row_keys back to Node IDs
        return {from_bytes(row_key): data for (row_key, data) in rows.items()}

    def read_node_id_row(
            self,
            node_id: np.uint64,
            columns: Optional[Union[Iterable[column_keys._Column], column_keys._Column]] = None,
            start_time: Optional[datetime.datetime] = None,
            end_time: Optional[datetime.datetime] = None,
            end_time_inclusive: bool = False) -> \
                Union[Dict[column_keys._Column, List[bigtable.row_data.Cell]],
                      List[bigtable.row_data.Cell]]:
        """Convenience function for reading a single row from Bigtable, representing a NodeID.

        Arguments:
            node_id {np.uint64} -- the NodeID of the row to be read.

        Keyword Arguments:
            columns {Optional[Union[Iterable[column_keys._Column], column_keys._Column]]} --
                Optional filtering by columns to speed up the query. If `columns` is a single
                column (not iterable), the column key will be omitted from the result.
                (default: {None})
            start_time {Optional[datetime.datetime]} -- Ignore cells with timestamp before
                `start_time`. If None, no lower bound. (default: {None})
            end_time {Optional[datetime.datetime]} -- Ignore cells with timestamp after `end_time`.
                If None, no upper bound. (default: {None})
            end_time_inclusive {bool} -- Whether or not `end_time` itself should be included in the
                request, ignored if `end_time` is None. (default: {False})

        Returns:
            Union[Dict[column_keys._Column, List[bigtable.row_data.Cell]],
                  List[bigtable.row_data.Cell]] --
                Returns a mapping of columns to a List of cells (one cell per timestamp). Each cell
                has a `value` property, which returns the deserialized field, and a `timestamp`
                property, which returns the timestamp as `datetime.datetime` object.
                If only a single `column_keys._Column` was requested, the List of cells is returned
                directly.
        """
        return self.read_byte_row(row_key=serializers.serialize_uint64(node_id), columns=columns,
                                  start_time=start_time, end_time=end_time,
                                  end_time_inclusive=end_time_inclusive)

    def read_cross_chunk_edges(self, node_id: np.uint64, start_layer: int = 2,
                               end_layer: int = None) -> Dict:
        """ Reads the cross chunk edge entry from the table for a given node id
        and formats it as cross edge dict

        :param node_id:
        :param start_layer:
        :param end_layer:
        :return:
        """
        if end_layer is None:
            end_layer = self.n_layers

        if start_layer < 2 or start_layer == self.n_layers:
            return {}

        start_layer = np.max([self.get_chunk_layer(node_id), start_layer])

        assert end_layer > start_layer and end_layer <= self.n_layers

        columns = [column_keys.Connectivity.CrossChunkEdge[l]
                   for l in range(start_layer, end_layer)]
        row_dict = self.read_node_id_row(node_id, columns=columns)

        cross_edge_dict = {}
        for l in range(start_layer, end_layer):
            col = column_keys.Connectivity.CrossChunkEdge[l]
            if col in row_dict:
                cross_edge_dict[l] = row_dict[col][0].value
            else:
                cross_edge_dict[l] = col.deserialize(b'')

        return cross_edge_dict

    def mutate_row(self, row_key: bytes,
                   val_dict: Dict[column_keys._Column, Any],
                   time_stamp: Optional[datetime.datetime] = None,
                   isbytes: bool = False
                   ) -> bigtable.row.Row:
        """ Mutates a single row

        :param row_key: serialized bigtable row key
        :param val_dict: Dict[column_keys._TypedColumn: bytes]
        :param time_stamp: None or datetime
        :return: list
        """
        row = self.table.row(row_key)

        for column, value in val_dict.items():
            if not isbytes:
                value = column.serialize(value)

            row.set_cell(column_family_id=column.family_id,
                         column=column.key,
                         value=value,
                         timestamp=time_stamp)
        return row

    def bulk_write(self, rows: Iterable[bigtable.row.DirectRow],
                   root_ids: Optional[Union[np.uint64,
                                            Iterable[np.uint64]]] = None,
                   operation_id: Optional[np.uint64] = None,
                   slow_retry: bool = True,
                   block_size: int = 2000) -> bool:
        """ Writes a list of mutated rows in bulk

        WARNING: If <rows> contains the same row (same row_key) and column
        key two times only the last one is effectively written to the BigTable
        (even when the mutations were applied to different columns)
        --> no versioning!

        :param rows: list
            list of mutated rows
        :param root_ids: list if uint64
        :param operation_id: uint64 or None
            operation_id (or other unique id) that *was* used to lock the root
            the bulk write is only executed if the root is still locked with
            the same id.
        :param slow_retry: bool
        :param block_size: int
        """
        if slow_retry:
            initial = 5
        else:
            initial = 1

        retry_policy = Retry(
            predicate=if_exception_type((Aborted,
                                         DeadlineExceeded,
                                         ServiceUnavailable)),
            initial=initial,
            maximum=15.0,
            multiplier=2.0,
            deadline=LOCK_EXPIRED_TIME_DELTA.seconds)

        if root_ids is not None and operation_id is not None:
            if isinstance(root_ids, int):
                root_ids = [root_ids]

            if not self.check_and_renew_root_locks(root_ids, operation_id):
                return False

        for i_row in range(0, len(rows), block_size):
            status = self.table.mutate_rows(rows[i_row: i_row + block_size],
                                            retry=retry_policy)

            if not all(status):
                raise Exception(status)

        return True

    def _execute_read_thread(self, row_set_and_filter: Tuple[RowSet, RowFilter]):
        row_set, row_filter = row_set_and_filter
        if not row_set.row_keys and not row_set.row_ranges:
            # Check for everything falsy, because Bigtable considers even empty
            # lists of row_keys as no upper/lower bound!
            return {}

        range_read = self.table.read_rows(row_set=row_set, filter_=row_filter)
        res = {v.row_key: partial_row_data_to_column_dict(v)
               for v in range_read}
        return res

    def _execute_read(self, row_set: RowSet, row_filter: RowFilter = None) \
            -> Dict[bytes, Dict[column_keys._Column, bigtable.row_data.PartialRowData]]:
        """ Core function to read rows from Bigtable. Uses standard Bigtable retry logic
        :param row_set: BigTable RowSet
        :param row_filter: BigTable RowFilter
        :return: Dict[bytes, Dict[column_keys._Column, bigtable.row_data.PartialRowData]]
        """

        # FIXME: Bigtable limits the length of the serialized request to 512 KiB. We should
        # calculate this properly (range_read.request.SerializeToString()), but this estimate is
        # good enough for now
        max_row_key_count = 20000
        n_subrequests = max(1, int(np.ceil(len(row_set.row_keys) /
                                           max_row_key_count)))
        n_threads = min(n_subrequests, 2 * mu.n_cpus)

        row_sets = []
        for i in range(n_subrequests):
            r = RowSet()
            r.row_keys = row_set.row_keys[i * max_row_key_count:
                                          (i + 1) * max_row_key_count]
            row_sets.append(r)

        # Don't forget the original RowSet's row_ranges
        row_sets[0].row_ranges = row_set.row_ranges

        responses = mu.multithread_func(self._execute_read_thread,
                                        params=((r, row_filter)
                                                for r in row_sets),
                                        debug=n_threads == 1,
                                        n_threads=n_threads)

        combined_response = {}
        for resp in responses:
            combined_response.update(resp)

        return combined_response

    def range_read_chunk(
            self,
            layer: Optional[int] = None,
            x: Optional[int] = None,
            y: Optional[int] = None,
            z: Optional[int] = None,
            chunk_id: Optional[np.uint64] = None,
            columns: Optional[Union[Iterable[column_keys._Column], column_keys._Column]] = None,
            time_stamp: Optional[datetime.datetime] = None) -> Dict[np.uint64, Union[
                Dict[column_keys._Column, List[bigtable.row_data.Cell]],
                List[bigtable.row_data.Cell]
            ]]:
        """Convenience function for reading all NodeID rows of a single chunk from Bigtable.
        Chunk can either be specified by its (layer, x, y, and z coordinate), or by the chunk ID.

        Keyword Arguments:
            layer {Optional[int]} -- The layer of the chunk within the graph (default: {None})
            x {Optional[int]} -- The xth chunk in x dimension within the graph, within `layer`.
                (default: {None})
            y {Optional[int]} -- The yth chunk in y dimension within the graph, within `layer`.
                (default: {None})
            z {Optional[int]} -- The zth chunk in z dimension within the graph, within `layer`.
                (default: {None})
            chunk_id {Optional[np.uint64]} -- Alternative way to specify the chunk, if the Chunk ID
                is already known. (default: {None})
            columns {Optional[Union[Iterable[column_keys._Column], column_keys._Column]]} --
                Optional filtering by columns to speed up the query. If `columns` is a single
                column (not iterable), the column key will be omitted from the result.
                (default: {None})
            time_stamp {Optional[datetime.datetime]} -- Ignore cells with timestamp after `end_time`.
                If None, no upper bound. (default: {None})

        Returns:
            Dict[np.uint64, Union[Dict[column_keys._Column, List[bigtable.row_data.Cell]],
                                  List[bigtable.row_data.Cell]]] --
                Returns a dictionary of NodeID rows as keys. Their value will be a mapping of
                columns to a List of cells (one cell per timestamp). Each cell has a `value`
                property, which returns the deserialized field, and a `timestamp` property, which
                returns the timestamp as `datetime.datetime` object.
                If only a single `column_keys._Column` was requested, the List of cells will be
                attached to the row dictionary directly (skipping the column dictionary).
        """
        if chunk_id is not None:
            x, y, z = self.get_chunk_coordinates(chunk_id)
            layer = self.get_chunk_layer(chunk_id)
        elif layer is not None and x is not None and y is not None and z is not None:
            chunk_id = self.get_chunk_id(layer=layer, x=x, y=y, z=z)
        else:
            raise Exception("Either chunk_id or layer and coordinates have to be defined")

        if layer == 1:
            max_segment_id = self.get_segment_id_limit(chunk_id)
        else:
            max_segment_id = self.get_max_seg_id(chunk_id=chunk_id)

        # Define BigTable keys
        start_id = self.get_node_id(np.uint64(0), chunk_id=chunk_id)
        end_id = self.get_node_id(max_segment_id, chunk_id=chunk_id)

        try:
            rr = self.read_node_id_rows(
                start_id=start_id,
                end_id=end_id,
                end_id_inclusive=True,
                columns=columns,
                end_time=time_stamp,
                end_time_inclusive=True)
        except Exception as err:
            raise Exception("Unable to consume chunk read: "
                            "[%d, %d, %d], l = %d: %s" %
                            (x, y, z, layer, err))
        return rr

    def range_read_layer(self, layer_id: int):
        """ Reads all ids within a layer

        This can take a while depending on the size of the graph

        :param layer_id: int
        :return: list of rows
        """
        raise NotImplementedError()

    def test_if_nodes_are_in_same_chunk(self, node_ids: Sequence[np.uint64]
                                        ) -> bool:
        """ Test whether two nodes are in the same chunk

        :param node_ids: list of two ints
        :return: bool
        """
        assert len(node_ids) == 2
        return self.get_chunk_id(node_id=node_ids[0]) == \
            self.get_chunk_id(node_id=node_ids[1])

    def get_chunk_id_from_coord(self, layer: int,
                                x: int, y: int, z: int) -> np.uint64:
        """ Return ChunkID for given chunked graph layer and voxel coordinates.

        :param layer: int -- ChunkedGraph layer
        :param x: int -- X coordinate in voxel
        :param y: int -- Y coordinate in voxel
        :param z: int -- Z coordinate in voxel
        :return: np.uint64 -- ChunkID
        """
        base_chunk_span = int(self.fan_out) ** max(0, layer - 2)

        return self.get_chunk_id(
            layer=layer,
            x=x // (int(self.chunk_size[0]) * base_chunk_span),
            y=y // (int(self.chunk_size[1]) * base_chunk_span),
            z=z // (int(self.chunk_size[2]) * base_chunk_span))

    def get_atomic_id_from_coord(self, x: int, y: int, z: int,
                                 parent_id: np.uint64, n_tries: int=5
                                 ) -> np.uint64:
        """ Determines atomic id given a coordinate

        :param x: int
        :param y: int
        :param z: int
        :param parent_id: np.uint64
        :param n_tries: int
        :return: np.uint64 or None
        """
        if self.get_chunk_layer(parent_id) == 1:
            return parent_id


        x /= 2**self.cv_mip
        y /= 2**self.cv_mip

        x = int(x)
        y = int(y)

        checked = []
        atomic_id = None
        root_id = self.get_root(parent_id)

        for i_try in range(n_tries):

            # Define block size -- increase by one each try
            x_l = x - (i_try - 1)**2
            y_l = y - (i_try - 1)**2
            z_l = z - (i_try - 1)**2

            x_h = x + 1 + (i_try - 1)**2
            y_h = y + 1 + (i_try - 1)**2
            z_h = z + 1 + (i_try - 1)**2

            if x_l < 0:
                x_l = 0

            if y_l < 0:
                y_l = 0

            if z_l < 0:
                z_l = 0

            # Get atomic ids from cloudvolume
            atomic_id_block = self.cv[x_l: x_h, y_l: y_h, z_l: z_h]
            atomic_ids, atomic_id_count = np.unique(atomic_id_block,
                                                    return_counts=True)

            # sort by frequency and discard those ids that have been checked
            # previously
            sorted_atomic_ids = atomic_ids[np.argsort(atomic_id_count)]
            sorted_atomic_ids = sorted_atomic_ids[~np.in1d(sorted_atomic_ids,
                                                           checked)]

            # For each candidate id check whether its root id corresponds to the
            # given root id
            for candidate_atomic_id in sorted_atomic_ids:
                ass_root_id = self.get_root(candidate_atomic_id)

                if ass_root_id == root_id:
                    # atomic_id is not None will be our indicator that the
                    # search was successful

                    atomic_id = candidate_atomic_id
                    break
                else:
                    checked.append(candidate_atomic_id)

            if atomic_id is not None:
                break

        # Returns None if unsuccessful
        return atomic_id

    def _create_split_log_row(self, operation_id: np.uint64, user_id: str,
                              root_ids: Sequence[np.uint64],
                              source_ids: Sequence[np.uint64],
                              sink_ids: Sequence[np.uint64],
                              source_coords: Sequence[Sequence[np.int]],
                              sink_coords: Sequence[Sequence[np.int]],
                              removed_edges: Sequence[np.uint64],
                              bb_offset: Sequence[np.int],
                              time_stamp: datetime.datetime
                              ) -> bigtable.row.Row:
        """ Creates log row for a split

        :param operation_id: np.uint64
        :param user_id: str
        :param root_ids: array of np.uint64
        :param source_ids: array of np.uint64
        :param sink_ids: array of np.uint64
        :param source_coords: array of ints (n x 3)
        :param sink_coords: array of ints (n x 3)
        :param removed_edges: array of np.uint64
        :param bb_offset: array of np.int
        :param time_stamp: datetime.datetime
        :return: row
        """

        val_dict = {column_keys.OperationLogs.UserID: user_id,
                    column_keys.OperationLogs.RootID:
                        np.array(root_ids, dtype=np.uint64),
                    column_keys.OperationLogs.SourceID:
                        np.array(source_ids),
                    column_keys.OperationLogs.SinkID:
                        np.array(sink_ids),
                    column_keys.OperationLogs.SourceCoordinate:
                        np.array(source_coords),
                    column_keys.OperationLogs.SinkCoordinate:
                        np.array(sink_coords),
                    column_keys.OperationLogs.BoundingBoxOffset:
                        np.array(bb_offset),
                    column_keys.OperationLogs.RemovedEdge:
                        np.array(removed_edges, dtype=np.uint64)}

        row = self.mutate_row(serializers.serialize_uint64(operation_id),
                              val_dict, time_stamp)

        return row

    def _create_merge_log_row(self, operation_id: np.uint64, user_id: str,
                              root_ids: Sequence[np.uint64],
                              source_ids: Sequence[np.uint64],
                              sink_ids: Sequence[np.uint64],
                              source_coords: Sequence[Sequence[np.int]],
                              sink_coords: Sequence[Sequence[np.int]],
                              added_edges: Sequence[np.uint64],
                              affinities: Sequence[np.float32],
                              time_stamp: datetime.datetime
                              ) -> bigtable.row.Row:
        """ Creates log row for a split

        :param operation_id: np.uint64
        :param user_id: str
        :param root_ids: array of np.uint64
        :param source_ids: array of np.uint64
        :param sink_ids: array of np.uint64
        :param source_coords: array of ints (n x 3)
        :param sink_coords: array of ints (n x 3)
        :param added_edges: array of np.uint64
        :param affinities: array of np.float32
        :param time_stamp: datetime.datetime
        :return: row
        """

        if affinities is None:
            affinities = np.array([], dtype=column_keys.Connectivity.Affinity.basetype)
        else:
            affinities = np.array(affinities, dtype=column_keys.Connectivity.Affinity.basetype)

        val_dict = {column_keys.OperationLogs.UserID: user_id,
                    column_keys.OperationLogs.RootID:
                        np.array(root_ids, dtype=np.uint64),
                    column_keys.OperationLogs.SourceID:
                        np.array(source_ids),
                    column_keys.OperationLogs.SinkID:
                        np.array(sink_ids),
                    column_keys.OperationLogs.SourceCoordinate:
                        np.array(source_coords),
                    column_keys.OperationLogs.SinkCoordinate:
                        np.array(sink_coords),
                    column_keys.OperationLogs.AddedEdge:
                        np.array(added_edges, dtype=np.uint64),
                    column_keys.OperationLogs.Affinity: affinities}

        row = self.mutate_row(serializers.serialize_uint64(operation_id),
                              val_dict, time_stamp)

        return row

    def read_log_row(self, operation_id: np.uint64):
        """ Reads a log row (both split and merge)

        :param operation_id: np.uint64
        :return: dict
        """
        columns = [column_keys.OperationLogs.UserID, column_keys.OperationLogs.RootID,
                   column_keys.OperationLogs.SinkID, column_keys.OperationLogs.SourceID,
                   column_keys.OperationLogs.SourceCoordinate,
                   column_keys.OperationLogs.SinkCoordinate, column_keys.OperationLogs.AddedEdge,
                   column_keys.OperationLogs.Affinity, column_keys.OperationLogs.RemovedEdge,
                   column_keys.OperationLogs.BoundingBoxOffset]
        row_dict = self.read_node_id_row(operation_id, columns=columns)
        return row_dict

    def add_atomic_edges_in_chunks(self, edge_id_dict: dict,
                                   edge_aff_dict: dict, edge_area_dict: dict,
                                   isolated_node_ids: Sequence[np.uint64],
                                   verbose: bool = True,
                                   time_stamp: Optional[datetime.datetime] = None):
        """ Creates atomic nodes in first abstraction layer for a SINGLE chunk
            and all abstract nodes in the second for the same chunk

        Alle edges (edge_ids) need to be from one chunk and no nodes should
        exist for this chunk prior to calling this function. All cross edges
        (cross_edge_ids) have to point out the chunk (first entry is the id
        within the chunk)

        :param edge_id_dict: dict
        :param edge_aff_dict: dict
        :param edge_area_dict: dict
        :param isolated_node_ids: list of uint64s
            ids of nodes that have no edge in the chunked graph
        :param verbose: bool
        :param time_stamp: datetime
        """
        if time_stamp is None:
            time_stamp = datetime.datetime.utcnow()

        if time_stamp.tzinfo is None:
            time_stamp = UTC.localize(time_stamp)

        # Comply to resolution of BigTables TimeRange
        time_stamp = get_google_compatible_time_stamp(time_stamp,
                                                      round_up=False)

        edge_id_keys = ["in_connected", "in_disconnected", "cross",
                        "between_connected", "between_disconnected"]
        edge_aff_keys = ["in_connected", "in_disconnected", "between_connected",
                         "between_disconnected"]

        # Check if keys exist and include an empty array if not
        n_edge_ids = 0
        chunk_id = None
        for edge_id_key in edge_id_keys:
            if not edge_id_key in edge_id_dict:
                empty_edges = np.array([], dtype=np.uint64).reshape(0, 2)
                edge_id_dict[edge_id_key] = empty_edges
            else:
                n_edge_ids += len(edge_id_dict[edge_id_key])

                if len(edge_id_dict[edge_id_key]) > 0:
                    node_id = edge_id_dict[edge_id_key][0, 0]
                    chunk_id = self.get_chunk_id(node_id)

        for edge_aff_key in edge_aff_keys:
            if not edge_aff_key in edge_aff_dict:
                edge_aff_dict[edge_aff_key] = np.array([], dtype=np.float32)

        time_start = time.time()

        # Catch trivial case
        if n_edge_ids == 0 and len(isolated_node_ids) == 0:
            return 0

        # Make parent id creation easier
        if chunk_id is None:
            chunk_id = self.get_chunk_id(isolated_node_ids[0])

        chunk_id_c = self.get_chunk_coordinates(chunk_id)
        parent_chunk_id = self.get_chunk_id(layer=2, x=chunk_id_c[0],
                                            y=chunk_id_c[1], z=chunk_id_c[2])

        # Get connected component within the chunk
        chunk_node_ids = np.concatenate([
                isolated_node_ids,
                np.unique(edge_id_dict["in_connected"]),
                np.unique(edge_id_dict["in_disconnected"]),
                np.unique(edge_id_dict["cross"][:, 0]),
                np.unique(edge_id_dict["between_connected"][:, 0]),
                np.unique(edge_id_dict["between_disconnected"][:, 0])])

        chunk_node_ids = np.unique(chunk_node_ids)

        node_chunk_ids = np.array([self.get_chunk_id(c)
                                   for c in chunk_node_ids],
                                  dtype=np.uint64)

        u_node_chunk_ids, c_node_chunk_ids = np.unique(node_chunk_ids,
                                                       return_counts=True)
        if len(u_node_chunk_ids) > 1:
            raise Exception("%d: %d chunk ids found in node id list. "
                            "Some edges might be in the wrong order. "
                            "Number of occurences:" %
                            (chunk_id, len(u_node_chunk_ids)), c_node_chunk_ids)

        chunk_g = nx.Graph()
        chunk_g.add_nodes_from(chunk_node_ids)
        chunk_g.add_edges_from(edge_id_dict["in_connected"])

        ccs = list(nx.connected_components(chunk_g))

        # if verbose:
        #     self.logger.debug("CC in chunk: %.3fs" % (time.time() - time_start))

        # Add rows for nodes that are in this chunk
        # a connected component at a time
        node_c = 0  # Just a counter for the log / speed measurement

        n_ccs = len(ccs)

        parent_ids = self.get_unique_node_id_range(parent_chunk_id, step=n_ccs)
        time_start = time.time()

        time_dict = collections.defaultdict(list)

        time_start_1 = time.time()
        sparse_indices = {}
        remapping = {}
        for k in edge_id_dict.keys():
            # Circumvent datatype issues

            u_ids, inv_ids = np.unique(edge_id_dict[k], return_inverse=True)
            mapped_ids = np.arange(len(u_ids), dtype=np.int32)
            remapped_arr = mapped_ids[inv_ids].reshape(edge_id_dict[k].shape)

            sparse_indices[k] = compute_indices_pandas(remapped_arr)
            remapping[k] = dict(zip(u_ids, mapped_ids))

        time_dict["sparse_indices"].append(time.time() - time_start_1)

        rows = []

        for i_cc, cc in enumerate(ccs):
            # if node_c % 1000 == 1 and verbose:
            #     dt = time.time() - time_start
            #     self.logger.debug("%5d at %5d - %.5fs             " %
            #                       (i_cc, node_c, dt / node_c), end="\r")

            node_ids = np.array(list(cc))

            u_chunk_ids = np.unique([self.get_chunk_id(n) for n in node_ids])

            if len(u_chunk_ids) > 1:
                self.logger.error(f"Found multiple chunk ids: {u_chunk_ids}")
                raise Exception()

            # Create parent id
            parent_id = parent_ids[i_cc]

            parent_cross_edges = np.array([], dtype=np.uint64).reshape(0, 2)

            # Add rows for nodes that are in this chunk
            for i_node_id, node_id in enumerate(node_ids):
                # Extract edges relevant to this node

                # in chunk + connected
                time_start_2 = time.time()
                if node_id in remapping["in_connected"]:
                    row_ids, column_ids = sparse_indices["in_connected"][remapping["in_connected"][node_id]]

                    inv_column_ids = (column_ids + 1) % 2

                    connected_ids = edge_id_dict["in_connected"][row_ids, inv_column_ids]
                    connected_affs = edge_aff_dict["in_connected"][row_ids]
                    connected_areas = edge_area_dict["in_connected"][row_ids]
                    time_dict["in_connected"].append(time.time() - time_start_2)
                    time_start_2 = time.time()
                else:
                    connected_ids = np.array([], dtype=np.uint64)
                    connected_affs = np.array([], dtype=np.float32)
                    connected_areas = np.array([], dtype=np.uint64)

                # in chunk + disconnected
                if node_id in remapping["in_disconnected"]:
                    row_ids, column_ids = sparse_indices["in_disconnected"][remapping["in_disconnected"][node_id]]
                    inv_column_ids = (column_ids + 1) % 2

                    disconnected_ids = edge_id_dict["in_disconnected"][row_ids, inv_column_ids]
                    disconnected_affs = edge_aff_dict["in_disconnected"][row_ids]
                    disconnected_areas = edge_area_dict["in_disconnected"][row_ids]
                    time_dict["in_disconnected"].append(time.time() - time_start_2)
                    time_start_2 = time.time()
                else:
                    disconnected_ids = np.array([], dtype=np.uint64)
                    disconnected_affs = np.array([], dtype=np.float32)
                    disconnected_areas = np.array([], dtype=np.uint64)

                # out chunk + connected
                if node_id in remapping["between_connected"]:
                    row_ids, column_ids = sparse_indices["between_connected"][remapping["between_connected"][node_id]]

                    row_ids = row_ids[column_ids == 0]
                    column_ids = column_ids[column_ids == 0]
                    inv_column_ids = (column_ids + 1) % 2
                    time_dict["out_connected_mask"].append(time.time() - time_start_2)
                    time_start_2 = time.time()

                    connected_ids = np.concatenate([connected_ids, edge_id_dict["between_connected"][row_ids, inv_column_ids]])
                    connected_affs = np.concatenate([connected_affs, edge_aff_dict["between_connected"][row_ids]])
                    connected_areas = np.concatenate([connected_areas, edge_area_dict["between_connected"][row_ids]])

                    parent_cross_edges = np.concatenate([parent_cross_edges, edge_id_dict["between_connected"][row_ids]])

                    time_dict["out_connected"].append(time.time() - time_start_2)
                    time_start_2 = time.time()

                # out chunk + disconnected
                if node_id in remapping["between_disconnected"]:
                    row_ids, column_ids = sparse_indices["between_disconnected"][remapping["between_disconnected"][node_id]]

                    row_ids = row_ids[column_ids == 0]
                    column_ids = column_ids[column_ids == 0]
                    inv_column_ids = (column_ids + 1) % 2
                    time_dict["out_disconnected_mask"].append(time.time() - time_start_2)
                    time_start_2 = time.time()

                    disconnected_ids = np.concatenate([disconnected_ids, edge_id_dict["between_disconnected"][row_ids, inv_column_ids]])
                    disconnected_affs = np.concatenate([disconnected_affs, edge_aff_dict["between_disconnected"][row_ids]])
                    disconnected_areas = np.concatenate([disconnected_areas, edge_area_dict["between_disconnected"][row_ids]])

                    time_dict["out_disconnected"].append(time.time() - time_start_2)
                    time_start_2 = time.time()

                # cross
                if node_id in remapping["cross"]:
                    row_ids, column_ids = sparse_indices["cross"][remapping["cross"][node_id]]

                    row_ids = row_ids[column_ids == 0]
                    column_ids = column_ids[column_ids == 0]
                    inv_column_ids = (column_ids + 1) % 2
                    time_dict["cross_mask"].append(time.time() - time_start_2)
                    time_start_2 = time.time()

                    connected_ids = np.concatenate([connected_ids, edge_id_dict["cross"][row_ids, inv_column_ids]])
                    connected_affs = np.concatenate([connected_affs, np.full((len(row_ids)), np.inf, dtype=np.float32)])
                    connected_areas = np.concatenate([connected_areas, np.ones((len(row_ids)), dtype=np.uint64)])

                    parent_cross_edges = np.concatenate([parent_cross_edges, edge_id_dict["cross"][row_ids]])
                    time_dict["cross"].append(time.time() - time_start_2)
                    time_start_2 = time.time()

                # Create node
                partners = np.concatenate([connected_ids, disconnected_ids])
                affinities = np.concatenate([connected_affs, disconnected_affs])
                areas = np.concatenate([connected_areas, disconnected_areas])
                connected = np.arange(len(connected_ids), dtype=np.int)

                val_dict = {column_keys.Connectivity.Partner: partners,
                            column_keys.Connectivity.Affinity: affinities,
                            column_keys.Connectivity.Area: areas,
                            column_keys.Connectivity.Connected: connected,
                            column_keys.Hierarchy.Parent: parent_id}

                rows.append(self.mutate_row(serializers.serialize_uint64(node_id),
                                            val_dict, time_stamp=time_stamp))
                node_c += 1
                time_dict["creating_lv1_row"].append(time.time() - time_start_2)

            time_start_1 = time.time()
            # Create parent node
            rows.append(self.mutate_row(serializers.serialize_uint64(parent_id),
                                        {column_keys.Hierarchy.Child: node_ids},
                                        time_stamp=time_stamp))

            time_dict["creating_lv2_row"].append(time.time() - time_start_1)
            time_start_1 = time.time()

            cce_layers = self.get_cross_chunk_edges_layer(parent_cross_edges)
            u_cce_layers = np.unique(cce_layers)

            val_dict = {}
            for cc_layer in u_cce_layers:
                layer_cross_edges = parent_cross_edges[cce_layers == cc_layer]

                if len(layer_cross_edges) > 0:
                    val_dict[column_keys.Connectivity.CrossChunkEdge[cc_layer]] = \
                        layer_cross_edges

            if len(val_dict) > 0:
                rows.append(self.mutate_row(serializers.serialize_uint64(parent_id),
                                            val_dict, time_stamp=time_stamp))
            node_c += 1

            time_dict["adding_cross_edges"].append(time.time() - time_start_1)

            if len(rows) > 100000:
                time_start_1 = time.time()
                self.bulk_write(rows)
                time_dict["writing"].append(time.time() - time_start_1)

        if len(rows) > 0:
            time_start_1 = time.time()
            self.bulk_write(rows)
            time_dict["writing"].append(time.time() - time_start_1)

        if verbose:
            self.logger.debug("Time creating rows: %.3fs for %d ccs with %d nodes" %
                              (time.time() - time_start, len(ccs), node_c))

            for k in time_dict.keys():
                self.logger.debug("%s -- %.3fms for %d instances -- avg = %.3fms" %
                                  (k, np.sum(time_dict[k])*1000, len(time_dict[k]),
                                   np.mean(time_dict[k])*1000))

    def add_layer(self, layer_id: int,
                  child_chunk_coords: Sequence[Sequence[int]],
                  time_stamp: Optional[datetime.datetime] = None,
                  verbose: bool = True, n_threads: int = 20) -> None:
        """ Creates the abstract nodes for a given chunk in a given layer

        :param layer_id: int
        :param child_chunk_coords: int array of length 3
            coords in chunk space
        :param time_stamp: datetime
        :param verbose: bool
        :param n_threads: int
        """
        def _read_subchunks_thread(chunk_coord):
            # Get start and end key
            x, y, z = chunk_coord

            columns = [column_keys.Hierarchy.Child] + \
                      [column_keys.Connectivity.CrossChunkEdge[l]
                       for l in range(layer_id - 1, self.n_layers)]
            range_read = self.range_read_chunk(layer_id - 1, x, y, z,
                                               columns=columns)

            # Due to restarted jobs some parents might be duplicated. We can
            # find these duplicates only by comparing their children because
            # each node has a unique id. However, we can use that more recently
            # created nodes have higher segment ids. We are only interested in
            # the latest version of any duplicated parents.

            # Deserialize row keys and store child with highest id for
            # comparison
            row_cell_dict = {}
            segment_ids = []
            row_ids = []
            max_child_ids = []
            for row_id, row_data in range_read.items():
                segment_id = self.get_segment_id(row_id)

                cross_edge_columns = {k: v for (k, v) in row_data.items()
                                      if k.family_id == self.cross_edge_family_id}
                if cross_edge_columns:
                    row_cell_dict[row_id] = cross_edge_columns

                node_child_ids = row_data[column_keys.Hierarchy.Child][0].value

                max_child_ids.append(np.max(node_child_ids))
                segment_ids.append(segment_id)
                row_ids.append(row_id)

            segment_ids = np.array(segment_ids, dtype=np.uint64)
            row_ids = np.array(row_ids)
            max_child_ids = np.array(max_child_ids, dtype=np.uint64)

            sorting = np.argsort(segment_ids)[::-1]
            row_ids = row_ids[sorting]
            max_child_ids = max_child_ids[sorting]

            counter = collections.defaultdict(int)
            max_child_ids_occ_so_far = np.zeros(len(max_child_ids),
                                                dtype=np.int)
            for i_row in range(len(max_child_ids)):
                max_child_ids_occ_so_far[i_row] = counter[max_child_ids[i_row]]
                counter[max_child_ids[i_row]] += 1

            # Filter last occurences (we inverted the list) of each node
            m = max_child_ids_occ_so_far == 0
            row_ids = row_ids[m]
            ll_node_ids.extend(row_ids)

            # Loop through nodes from this chunk
            for row_id in row_ids:
                if row_id in row_cell_dict:
                    cross_edge_dict[row_id] = {}

                    cell_family = row_cell_dict[row_id]

                    for l in range(layer_id - 1, self.n_layers):
                        row_key = column_keys.Connectivity.CrossChunkEdge[l]
                        if row_key in cell_family:
                            cross_edge_dict[row_id][l] = cell_family[row_key][0].value

                    if int(layer_id - 1) in cross_edge_dict[row_id]:
                        atomic_cross_edges = cross_edge_dict[row_id][layer_id - 1]

                        if len(atomic_cross_edges) > 0:
                            atomic_partner_id_dict[row_id] = \
                                atomic_cross_edges[:, 1]

                            new_pairs = zip(atomic_cross_edges[:, 0],
                                            [row_id] * len(atomic_cross_edges))
                            atomic_child_id_dict_pairs.extend(new_pairs)

        def _resolve_cross_chunk_edges_thread(args) -> None:
            start, end = args

            for i_child_key, child_key in\
                    enumerate(atomic_partner_id_dict_keys[start: end]):
                this_atomic_partner_ids = atomic_partner_id_dict[child_key]

                partners = {atomic_child_id_dict[atomic_cross_id]
                            for atomic_cross_id in this_atomic_partner_ids
                            if atomic_child_id_dict[atomic_cross_id] != 0}

                if len(partners) > 0:
                    partners = np.array(list(partners), dtype=np.uint64)[:, None]

                    this_ids = np.array([child_key] * len(partners),
                                        dtype=np.uint64)[:, None]
                    these_edges = np.concatenate([this_ids, partners], axis=1)

                    edge_ids.extend(these_edges)

        def _write_out_connected_components(args) -> None:
            start, end = args

            n_ccs = int(end - start)
            parent_ids = self.get_unique_node_id_range(chunk_id, step=n_ccs)
            root_parent_ids = self.get_unique_node_id_range(self.root_chunk_id,
                                                            step=n_ccs)
            rows = []
            for i_cc, cc in enumerate(ccs[start: end]):
                node_ids = np.array(list(cc))

                parent_id = parent_ids[i_cc]
                parent_cross_edges = {l: [] for l in
                                      range(layer_id, self.n_layers)}

                # Add rows for nodes that are in this chunk
                for node_id in node_ids:
                    n_cross_edges = 0
                    if node_id in cross_edge_dict:
                        # Extract edges relevant to this node
                        for l in range(layer_id, self.n_layers):
                            if l in cross_edge_dict[node_id] and len(cross_edge_dict[node_id][l]) > 0:
                                parent_cross_edges[l].append(cross_edge_dict[node_id][l])
                                n_cross_edges += len(cross_edge_dict[node_id][l])

                    if len(node_ids) == 0 and n_cross_edges == 0:
                        parent_id = root_parent_ids[i_cc]

                    # Create node
                    val_dict = {column_keys.Hierarchy.Parent: parent_id}

                    rows.append(self.mutate_row(serializers.serialize_uint64(node_id),
                                                val_dict, time_stamp=time_stamp))

                # Create parent node
                val_dict = {column_keys.Hierarchy.Child: node_ids}

                rows.append(self.mutate_row(serializers.serialize_uint64(parent_id),
                                            val_dict, time_stamp=time_stamp))

                val_dict = {}
                for l in range(layer_id, self.n_layers):
                    if l in parent_cross_edges and len(parent_cross_edges[l]) > 0:
                        val_dict[column_keys.Connectivity.CrossChunkEdge[l]] = \
                            np.concatenate(parent_cross_edges[l])

                if len(val_dict) > 0:
                    rows.append(self.mutate_row(serializers.serialize_uint64(parent_id),
                                                val_dict, time_stamp=time_stamp))

                if len(rows) > 100000:
                    self.bulk_write(rows)
                    rows = []

            if len(rows) > 0:
                self.bulk_write(rows)

        if time_stamp is None:
            time_stamp = datetime.datetime.utcnow()

        if time_stamp.tzinfo is None:
            time_stamp = UTC.localize(time_stamp)

        # Comply to resolution of BigTables TimeRange
        time_stamp = get_google_compatible_time_stamp(time_stamp,
                                                      round_up=False)

        # 1 --------------------------------------------------------------------
        # The first part is concerned with reading data from the child nodes
        # of this layer and pre-processing it for the second part

        time_start = time.time()

        atomic_partner_id_dict = {}
        cross_edge_dict = {}
        atomic_child_id_dict_pairs = []
        ll_node_ids = []

        multi_args = child_chunk_coords
        n_jobs = np.min([n_threads, len(multi_args)])

        if n_jobs > 0:
            mu.multithread_func(_read_subchunks_thread, multi_args,
                                n_threads=n_jobs)

        d = dict(atomic_child_id_dict_pairs)
        atomic_child_id_dict = collections.defaultdict(np.uint64, d)
        ll_node_ids = np.array(ll_node_ids, dtype=np.uint64)

        if verbose:
            self.logger.debug("Time iterating through subchunks: %.3fs" %
                              (time.time() - time_start))
        time_start = time.time()

        # Extract edges from remaining cross chunk edges
        # and maintain unused cross chunk edges
        edge_ids = []
        # u_atomic_child_ids = np.unique(atomic_child_ids)
        atomic_partner_id_dict_keys = \
            np.array(list(atomic_partner_id_dict.keys()), dtype=np.uint64)

        if n_threads > 1:
            n_jobs = n_threads * 3 # Heuristic
        else:
            n_jobs = 1

        n_jobs = np.min([n_jobs, len(atomic_partner_id_dict_keys)])

        if n_jobs > 0:
            spacing = np.linspace(0, len(atomic_partner_id_dict_keys),
                                  n_jobs+1).astype(np.int)
            starts = spacing[:-1]
            ends = spacing[1:]

            multi_args = list(zip(starts, ends))

            mu.multithread_func(_resolve_cross_chunk_edges_thread, multi_args,
                                n_threads=n_threads)

        if verbose:
            self.logger.debug("Time resolving cross chunk edges: %.3fs" %
                              (time.time() - time_start))
        time_start = time.time()

        # 2 --------------------------------------------------------------------
        # The second part finds connected components, writes the parents to
        # BigTable and updates the childs

        # Make parent id creation easier
        x, y, z = np.min(child_chunk_coords, axis=0) // self.fan_out

        chunk_id = self.get_chunk_id(layer=layer_id, x=x, y=y, z=z)

        # Extract connected components
        chunk_g = nx.from_edgelist(edge_ids)

        # Add single node objects that have no edges
        isolated_node_mask = ~np.in1d(ll_node_ids, np.unique(edge_ids))
        add_ccs = list(ll_node_ids[isolated_node_mask][:, None])

        ccs = list(nx.connected_components(chunk_g)) + add_ccs

        if verbose:
            self.logger.debug("Time connected components: %.3fs" %
                              (time.time() - time_start))
        time_start = time.time()

        # Add rows for nodes that are in this chunk
        # a connected component at a time
        if n_threads > 1:
            n_jobs = n_threads * 3 # Heuristic
        else:
            n_jobs = 1

        n_jobs = np.min([n_jobs, len(ccs)])

        spacing = np.linspace(0, len(ccs), n_jobs+1).astype(np.int)
        starts = spacing[:-1]
        ends = spacing[1:]

        multi_args = list(zip(starts, ends))

        mu.multithread_func(_write_out_connected_components, multi_args,
                            n_threads=n_threads)

        if verbose:
            self.logger.debug("Time writing %d connected components in layer %d: %.3fs" %
                              (len(ccs), layer_id, time.time() - time_start))

    def get_atomic_cross_edge_dict(self, node_id: np.uint64,
                                   layer_ids: Sequence[int] = None):
        """ Extracts all atomic cross edges and serves them as a dictionary

        :param node_id: np.uint64
        :param layer_ids: list of ints
        :return: dict
        """
        if isinstance(layer_ids, int):
            layer_ids = [layer_ids]

        if layer_ids is None:
            layer_ids = list(range(2, self.n_layers))

        if not layer_ids:
            return {}

        columns = [column_keys.Connectivity.CrossChunkEdge[l] for l in layer_ids]

        row = self.read_node_id_row(node_id, columns=columns)

        if not row:
            return {}

        atomic_cross_edges = {}

        for l in layer_ids:
            column = column_keys.Connectivity.CrossChunkEdge[l]

            atomic_cross_edges[l] = []

            if column in row:
                atomic_cross_edges[l] = row[column][0].value

        return atomic_cross_edges

    def get_parent(self, node_id: np.uint64,
                   get_only_relevant_parent: bool = True,
                   time_stamp: Optional[datetime.datetime] = None) -> Union[
                       List[Tuple[np.uint64, datetime.datetime]], np.uint64]:
        """ Acquires parent of a node at a specific time stamp

        :param node_id: uint64
        :param get_only_relevant_parent: bool
            True: return single parent according to time_stamp
            False: return n x 2 list of all parents
                   ((parent_id, time_stamp), ...)
        :param time_stamp: datetime or None
        :return: uint64 or None
        """
        if time_stamp is None:
            time_stamp = datetime.datetime.utcnow()

        if time_stamp.tzinfo is None:
            time_stamp = UTC.localize(time_stamp)

        parents = self.read_node_id_row(node_id,
                                        columns=column_keys.Hierarchy.Parent,
                                        end_time=time_stamp,
                                        end_time_inclusive=True)

        if not parents:
            return None

        if get_only_relevant_parent:
            return parents[0].value

        return [(p.value, p.timestamp) for p in parents]

    def get_children(self, node_id: Union[Iterable[np.uint64], np.uint64],
                     flatten: bool = False) -> Union[Dict[np.uint64, np.ndarray], np.ndarray]:
        """Returns children for the specified NodeID or NodeIDs

        :param node_id: The NodeID or NodeIDs for which to retrieve children
        :type node_id: Union[Iterable[np.uint64], np.uint64]
        :param flatten: If True, combine all children into a single array, else generate a map
            of input ``node_id`` to their respective children.
        :type flatten: bool, default is True
        :return: Children for each requested NodeID. The return type depends on the ``flatten``
            parameter.
        :rtype: Union[Dict[np.uint64, np.ndarray], np.ndarray]
        """
        if np.isscalar(node_id):
            children = self.read_node_id_row(node_id=node_id, columns=column_keys.Hierarchy.Child)
            if not children:
                return np.empty(0, dtype=basetypes.NODE_ID)
            return children[0].value
        else:
            children = self.read_node_id_rows(node_ids=node_id, columns=column_keys.Hierarchy.Child)
            if flatten:
                if not children:
                    return np.empty(0, dtype=basetypes.NODE_ID)
                return np.concatenate([x[0].value for x in children.values()])
            return {x: children[x][0].value
                       if x in children else np.empty(0, dtype=basetypes.NODE_ID)
                    for x in node_id}

    def get_latest_roots(self, time_stamp: Optional[datetime.datetime] = get_max_time(),
                         n_threads: int = 1) -> Sequence[np.uint64]:
        """ Reads _all_ root ids

        :param time_stamp: datetime.datetime
        :param n_threads: int
        :return: array of np.uint64
        """

        return chunkedgraph_comp.get_latest_roots(self, time_stamp=time_stamp,
                                                  n_threads=n_threads)

    def get_delta_roots(self,
                        time_stamp_start: datetime.datetime,
                        time_stamp_end: Optional[datetime.datetime] = None,
                        min_seg_id: int =1,
                        n_threads: int = 1) -> Sequence[np.uint64]:
        """ Returns root ids that have expired or have been created between two timestamps

        :param time_stamp_start: datetime.datetime
            starting timestamp to return deltas from
        :param time_stamp_end: datetime.datetime
            ending timestamp to return deltasfrom
        :param min_seg_id: int (default=1)
            only search from this seg_id and higher (note not a node_id.. use get_seg_id)
        :param n_threads: int (default=1)
            number of threads to use in performing search
        :return new_ids, expired_ids: np.arrays of np.uint64
            new_ids is an array of root_ids for roots that were created after time_stamp_start
            and are still current as of time_stamp_end.
            expired_ids is list of node_id's for roots the expired after time_stamp_start
            but before time_stamp_end.
        """

        return chunkedgraph_comp.get_delta_roots(self, time_stamp_start=time_stamp_start,
                                                  time_stamp_end=time_stamp_end,
                                                  min_seg_id=min_seg_id,
                                                  n_threads=n_threads)

    def get_root(self, node_id: np.uint64,
                 time_stamp: Optional[datetime.datetime] = None,
                 n_tries: int = 1) -> Union[List[np.uint64], np.uint64]:
        """ Takes a node id and returns the associated agglomeration ids

        :param node_id: uint64
        :param time_stamp: None or datetime
        :return: np.uint64
        """
        if time_stamp is None:
            time_stamp = datetime.datetime.utcnow()

        if time_stamp.tzinfo is None:
            time_stamp = UTC.localize(time_stamp)

        # Comply to resolution of BigTables TimeRange
        time_stamp = get_google_compatible_time_stamp(time_stamp,
                                                      round_up=False)

        parent_id = node_id

        for i_try in range(n_tries):
            parent_id = node_id

            for i_layer in range(self.get_chunk_layer(node_id)+1,
                                 int(self.n_layers + 1)):

                temp_parent_id = self.get_parent(parent_id,
                                                 time_stamp=time_stamp)

                if temp_parent_id is None:
                    break
                else:
                    parent_id = temp_parent_id

            if self.get_chunk_layer(parent_id) == self.n_layers:
                break
            else:
                time.sleep(.5)

        if self.get_chunk_layer(parent_id) != self.n_layers:
            raise Exception("Cannot find root id {}, {}".format(node_id,
                                                                time_stamp))

        return parent_id

    def get_all_parents(self, node_id: np.uint64,
                        time_stamp: Optional[datetime.datetime] = None
                        ) -> Union[List[np.uint64], np.uint64]:
        """ Takes a node id and returns all parents and parents' parents up to
            the top

        :param node_id: uint64
        :param time_stamp: None or datetime
        :return: np.uint64
        """
        if time_stamp is None:
            time_stamp = datetime.datetime.utcnow()

        if time_stamp.tzinfo is None:
            time_stamp = UTC.localize(time_stamp)

        early_finish = True
        parent_ids: List[np.uint64] = []

        while early_finish:
            parent_id = node_id
            parent_ids = []

            early_finish = False

            for i_layer in range(self.get_chunk_layer(node_id)+1,
                                 int(self.n_layers + 1)):
                temp_parent_id = self.get_parent(parent_id,
                                                 time_stamp=time_stamp)

                if temp_parent_id is None:
                    early_finish = True
                    break
                else:
                    parent_id = temp_parent_id
                    parent_ids.append(parent_id)

        return parent_ids

    def lock_root_loop(self, root_ids: Sequence[np.uint64],
                       operation_id: np.uint64, max_tries: int = 1,
                       waittime_s: float = 0.5) -> Tuple[bool, np.ndarray]:
        """ Attempts to lock multiple roots at the same time

        :param root_ids: list of uint64
        :param operation_id: uint64
        :param max_tries: int
        :param waittime_s: float
        :return: bool, list of uint64s
            success, latest root ids
        """

        i_try = 0
        while i_try < max_tries:
            lock_acquired = False

            # Collect latest root ids
            new_root_ids: List[np.uint64] = []
            for i_root_id in range(len(root_ids)):
                future_root_ids = self.get_future_root_ids(root_ids[i_root_id])

                if len(future_root_ids) == 0:
                    new_root_ids.append(root_ids[i_root_id])
                else:
                    new_root_ids.extend(future_root_ids)

            # Attempt to lock all latest root ids
            root_ids = np.unique(new_root_ids)

            for i_root_id in range(len(root_ids)):

                self.logger.debug("operation id: %d - root id: %d" %
                                  (operation_id, root_ids[i_root_id]))
                lock_acquired = self.lock_single_root(root_ids[i_root_id],
                                                      operation_id)

                # Roll back locks if one root cannot be locked
                if not lock_acquired:
                    for j_root_id in range(len(root_ids)):
                        self.unlock_root(root_ids[j_root_id], operation_id)
                    break

            if lock_acquired:
                return True, root_ids

            time.sleep(waittime_s)
            i_try += 1
            self.logger.debug(f"Try {i_try}")

        return False, root_ids

    def lock_single_root(self, root_id: np.uint64, operation_id: np.uint64
                         ) -> bool:
        """ Attempts to lock the latest version of a root node

        :param root_id: uint64
        :param operation_id: uint64
            an id that is unique to the process asking to lock the root node
        :return: bool
            success
        """

        operation_id_b = serializers.serialize_uint64(operation_id)

        lock_column = column_keys.Concurrency.Lock
        new_parents_column = column_keys.Hierarchy.NewParent

        # Build a column filter which tests if a lock was set (== lock column
        # exists) and if it is still valid (timestamp younger than
        # LOCK_EXPIRED_TIME_DELTA) and if there is no new parent (== new_parents
        # exists)

        time_cutoff = datetime.datetime.utcnow() - LOCK_EXPIRED_TIME_DELTA

        # Comply to resolution of BigTables TimeRange
        time_cutoff -= datetime.timedelta(
            microseconds=time_cutoff.microsecond % 1000)

        time_filter = TimestampRangeFilter(TimestampRange(start=time_cutoff))

        # lock_key_filter = ColumnQualifierRegexFilter(lock_column.key)
        # new_parents_key_filter = ColumnQualifierRegexFilter(new_parents_column.key)

        lock_key_filter = ColumnRangeFilter(
            column_family_id=lock_column.family_id,
            start_column=lock_column.key,
            end_column=lock_column.key,
            inclusive_start=True,
            inclusive_end=True)

        new_parents_key_filter = ColumnRangeFilter(
            column_family_id=new_parents_column.family_id,
            start_column=new_parents_column.key,
            end_column=new_parents_column.key,
            inclusive_start=True,
            inclusive_end=True)

        # Combine filters together
        chained_filter = RowFilterChain([time_filter, lock_key_filter])
        combined_filter = ConditionalRowFilter(
            base_filter=chained_filter,
            true_filter=PassAllFilter(True),
            false_filter=new_parents_key_filter)

        # Get conditional row using the chained filter
        root_row = self.table.row(serializers.serialize_uint64(root_id),
                                  filter_=combined_filter)

        # Set row lock if condition returns no results (state == False)
        time_stamp = datetime.datetime.utcnow()

        # Comply to resolution of BigTables TimeRange
        time_stamp = get_google_compatible_time_stamp(time_stamp,
                                                      round_up=False)

        root_row.set_cell(lock_column.family_id, lock_column.key, operation_id_b, state=False,
                          timestamp=time_stamp)

        # The lock was acquired when set_cell returns False (state)
        lock_acquired = not root_row.commit()

        if not lock_acquired:
            row = self.read_node_id_row(root_id, columns=lock_column)

            l_operation_ids = [cell.value for cell in row]
            self.logger.debug(f"Locked operation ids: {l_operation_ids}")

        return lock_acquired

    def unlock_root(self, root_id: np.uint64, operation_id: np.uint64) -> bool:
        """ Unlocks a root

        This is mainly used for cases where multiple roots need to be locked and
        locking was not sucessful for all of them

        :param root_id: np.uint64
        :param operation_id: uint64
            an id that is unique to the process asking to lock the root node
        :return: bool
            success
        """
        lock_column = column_keys.Concurrency.Lock
        operation_id_b = lock_column.serialize(operation_id)

        # Build a column filter which tests if a lock was set (== lock column
        # exists) and if it is still valid (timestamp younger than
        # LOCK_EXPIRED_TIME_DELTA) and if the given operation_id is still
        # the active lock holder

        time_cutoff = datetime.datetime.utcnow() - LOCK_EXPIRED_TIME_DELTA

        # Comply to resolution of BigTables TimeRange
        time_cutoff -= datetime.timedelta(
            microseconds=time_cutoff.microsecond % 1000)

        time_filter = TimestampRangeFilter(TimestampRange(start=time_cutoff))

        # column_key_filter = ColumnQualifierRegexFilter(lock_column.key)
        # value_filter = ColumnQualifierRegexFilter(operation_id_b)

        column_key_filter = ColumnRangeFilter(
            column_family_id=lock_column.family_id,
            start_column=lock_column.key,
            end_column=lock_column.key,
            inclusive_start=True,
            inclusive_end=True)

        value_filter = ValueRangeFilter(
            start_value=operation_id_b,
            end_value=operation_id_b,
            inclusive_start=True,
            inclusive_end=True)

        # Chain these filters together
        chained_filter = RowFilterChain([time_filter, column_key_filter,
                                         value_filter])

        # Get conditional row using the chained filter
        root_row = self.table.row(serializers.serialize_uint64(root_id),
                                  filter_=chained_filter)

        # Delete row if conditions are met (state == True)
        root_row.delete_cell(lock_column.family_id, lock_column.key, state=True)

        return root_row.commit()

    def check_and_renew_root_locks(self, root_ids: Iterable[np.uint64],
                                   operation_id: np.uint64) -> bool:
        """ Tests if the roots are locked with the provided operation_id and
        renews the lock to reset the time_stam

        This is mainly used before executing a bulk write

        :param root_ids: uint64
        :param operation_id: uint64
            an id that is unique to the process asking to lock the root node
        :return: bool
            success
        """

        for root_id in root_ids:
            if not self.check_and_renew_root_lock_single(root_id, operation_id):
                self.logger.warning(f"check_and_renew_root_locks failed - {root_id}")
                return False

        return True

    def check_and_renew_root_lock_single(self, root_id: np.uint64,
                                         operation_id: np.uint64) -> bool:
        """ Tests if the root is locked with the provided operation_id and
        renews the lock to reset the time_stam

        This is mainly used before executing a bulk write

        :param root_id: uint64
        :param operation_id: uint64
            an id that is unique to the process asking to lock the root node
        :return: bool
            success
        """
        lock_column = column_keys.Concurrency.Lock
        new_parents_column = column_keys.Hierarchy.NewParent

        operation_id_b = lock_column.serialize(operation_id)

        # Build a column filter which tests if a lock was set (== lock column
        # exists) and if the given operation_id is still the active lock holder
        # and there is no new parent (== new_parents column exists). The latter
        # is not necessary but we include it as a backup to prevent things
        # from going really bad.

        # column_key_filter = ColumnQualifierRegexFilter(lock_column.key)
        # value_filter = ColumnQualifierRegexFilter(operation_id_b)

        column_key_filter = ColumnRangeFilter(
            column_family_id=lock_column.family_id,
            start_column=lock_column.key,
            end_column=lock_column.key,
            inclusive_start=True,
            inclusive_end=True)

        value_filter = ValueRangeFilter(
            start_value=operation_id_b,
            end_value=operation_id_b,
            inclusive_start=True,
            inclusive_end=True)

        new_parents_key_filter = ColumnRangeFilter(
            column_family_id=self.family_id,
            start_column=new_parents_column.key,
            end_column=new_parents_column.key,
            inclusive_start=True,
            inclusive_end=True)

        # Chain these filters together
        chained_filter = RowFilterChain([column_key_filter, value_filter])
        combined_filter = ConditionalRowFilter(
            base_filter=chained_filter,
            true_filter=new_parents_key_filter,
            false_filter=PassAllFilter(True))

        # Get conditional row using the chained filter
        root_row = self.table.row(serializers.serialize_uint64(root_id),
                                  filter_=combined_filter)

        # Set row lock if condition returns a result (state == True)
        root_row.set_cell(lock_column.family_id, lock_column.key, operation_id_b, state=False)

        # The lock was acquired when set_cell returns True (state)
        lock_acquired = not root_row.commit()

        return lock_acquired

    def get_latest_root_id(self, root_id: np.uint64) -> np.ndarray:
        """ Returns the latest root id associated with the provided root id

        :param root_id: uint64
        :return: list of uint64s
        """

        id_working_set = [root_id]
        column = column_keys.Hierarchy.NewParent
        latest_root_ids = []

        while len(id_working_set) > 0:
            next_id = id_working_set[0]
            del(id_working_set[0])
            row = self.read_node_id_row(next_id, columns=column)

            # Check if a new root id was attached to this root id
            if row:
                id_working_set.extend(row[0].value)
            else:
                latest_root_ids.append(next_id)

        return np.unique(latest_root_ids)

    def get_future_root_ids(self, root_id: np.uint64,
                            time_stamp: Optional[datetime.datetime] =
                            get_max_time())-> np.ndarray:
        """ Returns all future root ids emerging from this root

        This search happens in a monotic fashion. At no point are past root
        ids of future root ids taken into account.

        :param root_id: np.uint64
        :param time_stamp: None or datetime
            restrict search to ids created before this time_stamp
            None=search whole future
        :return: array of uint64
        """
        if time_stamp.tzinfo is None:
            time_stamp = UTC.localize(time_stamp)

        # Comply to resolution of BigTables TimeRange
        time_stamp = get_google_compatible_time_stamp(time_stamp,
                                                      round_up=False)

        id_history = []

        next_ids = [root_id]
        while len(next_ids):
            temp_next_ids = []

            for next_id in next_ids:
                row = self.read_node_id_row(next_id, columns=[column_keys.Hierarchy.NewParent,
                                                              column_keys.Hierarchy.Child])
                if column_keys.Hierarchy.NewParent in row:
                    ids = row[column_keys.Hierarchy.NewParent][0].value
                    row_time_stamp = row[column_keys.Hierarchy.NewParent][0].timestamp
                elif column_keys.Hierarchy.Child in row:
                    ids = None
                    row_time_stamp = row[column_keys.Hierarchy.Child][0].timestamp
                else:
                    raise cg_exceptions.ChunkedGraphError("Error retrieving future root ID of %s" % next_id)

                if row_time_stamp < time_stamp:
                    if ids is not None:
                        temp_next_ids.extend(ids)

                    if next_id != root_id:
                        id_history.append(next_id)

            next_ids = temp_next_ids

        return np.unique(np.array(id_history, dtype=np.uint64))

    def get_past_root_ids(self, root_id: np.uint64,
                          time_stamp: Optional[datetime.datetime] =
                          get_min_time()) -> np.ndarray:
        """ Returns all future root ids emerging from this root

        This search happens in a monotic fashion. At no point are future root
        ids of past root ids taken into account.

        :param root_id: np.uint64
        :param time_stamp: None or datetime
            restrict search to ids created after this time_stamp
            None=search whole future
        :return: array of uint64
        """
        if time_stamp.tzinfo is None:
            time_stamp = UTC.localize(time_stamp)

        # Comply to resolution of BigTables TimeRange
        time_stamp = get_google_compatible_time_stamp(time_stamp,
                                                      round_up=False)

        id_history = []

        next_ids = [root_id]
        while len(next_ids):
            temp_next_ids = []

            for next_id in next_ids:
                row = self.read_node_id_row(next_id, columns=[column_keys.Hierarchy.FormerParent,
                                                              column_keys.Hierarchy.Child])
                if column_keys.Hierarchy.FormerParent in row:
                    ids = row[column_keys.Hierarchy.FormerParent][0].value
                    row_time_stamp = row[column_keys.Hierarchy.FormerParent][0].timestamp
                elif column_keys.Hierarchy.Child in row:
                    ids = None
                    row_time_stamp = row[column_keys.Hierarchy.Child][0].timestamp
                else:
                    raise cg_exceptions.ChunkedGraphError("Error retrieving past root ID of %s" % next_id)

                if row_time_stamp > time_stamp:
                    if ids is not None:
                        temp_next_ids.extend(ids)

                    if next_id != root_id:
                        id_history.append(next_id)

            next_ids = temp_next_ids

        return np.unique(np.array(id_history, dtype=np.uint64))

    def get_root_id_history(self, root_id: np.uint64,
                            time_stamp_past:
                            Optional[datetime.datetime] = get_min_time(),
                            time_stamp_future:
                            Optional[datetime.datetime] = get_max_time()
                            ) -> np.ndarray:
        """ Returns all future root ids emerging from this root

        This search happens in a monotic fashion. At no point are future root
        ids of past root ids or past root ids of future root ids taken into
        account.

        :param root_id: np.uint64
        :param time_stamp_past: None or datetime
            restrict search to ids created after this time_stamp
            None=search whole future
        :param time_stamp_future: None or datetime
            restrict search to ids created before this time_stamp
            None=search whole future
        :return: array of uint64
        """
        past_ids = self.get_past_root_ids(root_id=root_id,
                                          time_stamp=time_stamp_past)
        future_ids = self.get_future_root_ids(root_id=root_id,
                                              time_stamp=time_stamp_future)

        history_ids = np.concatenate([past_ids,
                                      np.array([root_id], dtype=np.uint64),
                                      future_ids])

        return history_ids

    def get_change_log(self, root_id: np.uint64,
                       correct_for_wrong_coord_type: bool = True,
                       time_stamp_past: Optional[datetime.datetime] = get_min_time()
                       ) -> dict:
        """ Returns all past root ids for this root

        This search happens in a monotic fashion. At no point are future root
        ids of past root ids taken into account.

        :param root_id: np.uint64
        :param correct_for_wrong_coord_type: bool
            pinky100? --> True
        :param time_stamp_past: None or datetime
            restrict search to ids created after this time_stamp
            None=search whole past
        :return: past ids, merge sv ids, merge edge coords, split sv ids
        """
        if time_stamp_past.tzinfo is None:
            time_stamp_past = UTC.localize(time_stamp_past)

        id_history = []
        merge_history = []
        merge_history_edges = []
        split_history = []

        next_ids = [root_id]
        while len(next_ids):
            temp_next_ids = []
            former_parent_col = column_keys.Hierarchy.FormerParent
            row_dict = self.read_node_id_rows(node_ids=next_ids,
                                              columns=[former_parent_col])

            for row in row_dict.values():
                if column_keys.Hierarchy.FormerParent in row:
                    if time_stamp_past > row[former_parent_col][0].timestamp:
                        continue

                    ids = row[former_parent_col][0].value

                    lock_col = column_keys.Concurrency.Lock
                    former_row = self.read_node_id_row(ids[0],
                                                       columns=[lock_col])
                    operation_id = former_row[lock_col][0].value
                    log_row = self.read_log_row(operation_id)
                    is_merge = column_keys.OperationLogs.AddedEdge in log_row

                    for id_ in ids:
                        if id_ in id_history:
                            continue

                        id_history.append(id_)
                        temp_next_ids.append(id_)

                    if is_merge:
                        added_edges = log_row[column_keys.OperationLogs.AddedEdge][0].value
                        merge_history.append(added_edges)

                        coords = [log_row[column_keys.OperationLogs.SourceCoordinate][0].value,
                                  log_row[column_keys.OperationLogs.SinkCoordinate][0].value]

                        if correct_for_wrong_coord_type:
                            # A little hack because we got the datatype wrong...
                            coords = [np.frombuffer(coords[0]),
                                      np.frombuffer(coords[1])]
                            coords *= self.segmentation_resolution

                        merge_history_edges.append(coords)

                    if not is_merge:
                        removed_edges = log_row[column_keys.OperationLogs.RemovedEdge][0].value
                        split_history.append(removed_edges)
                else:
                    continue

            next_ids = temp_next_ids

        return {"past_ids": np.unique(np.array(id_history, dtype=np.uint64)),
                "merge_edges": np.array(merge_history),
                "merge_edge_coords": np.array(merge_history_edges),
                "split_edges": np.array(split_history)}

    def normalize_bounding_box(self,
                               bounding_box: Optional[Sequence[Sequence[int]]],
                               bb_is_coordinate: bool) -> \
            Union[Sequence[Sequence[int]], None]:
        if bounding_box is None:
            return None

        if bb_is_coordinate:
            bounding_box = np.array(bounding_box,
                                    dtype=np.float32) / self.chunk_size
            bounding_box[0] = np.floor(bounding_box[0])
            bounding_box[1] = np.ceil(bounding_box[1])
            return bounding_box.astype(np.int)
        else:
            return np.array(bounding_box, dtype=np.int)

    def _get_subgraph_higher_layer_nodes(
            self, node_id: np.uint64,
            bounding_box: Optional[Sequence[Sequence[int]]],
            return_layers: Sequence[int],
            verbose: bool):

        layer = self.get_chunk_layer(node_id)
        assert layer > 1

        def _get_subgraph_higher_layer_nodes_threaded(
                node_ids: Iterable[np.uint64]) -> List[np.uint64]:
            children = self.get_children(node_ids, flatten=True)

            if len(children) > 0 and bounding_box is not None:
                chunk_coordinates = np.array([self.get_chunk_coordinates(c) for c in children])

                bounding_box_layer = bounding_box / self.fan_out ** np.max([0, (layer - 3)])

                bound_check = np.array([
                    np.all(chunk_coordinates < bounding_box_layer[1], axis=1),
                    np.all(chunk_coordinates + 1 > bounding_box_layer[0], axis=1)]).T

                bound_check_mask = np.all(bound_check, axis=1)
                children = children[bound_check_mask]

            return children

        nodes_per_layer = {}
        child_ids = np.array([node_id], dtype=np.uint64)
        stop_layer = max(2, np.min(return_layers))

        if layer in return_layers:
            nodes_per_layer[layer] = child_ids

        if verbose:
            time_start = time.time()

        while layer > stop_layer:
            # Use heuristic to guess the optimal number of threads
            n_child_ids = len(child_ids)
            this_n_threads = np.min([int(n_child_ids // 50000) + 1, mu.n_cpus])

            child_ids = np.fromiter(chain.from_iterable(mu.multithread_func(
                _get_subgraph_higher_layer_nodes_threaded,
                np.array_split(child_ids, this_n_threads),
                n_threads=this_n_threads, debug=this_n_threads == 1)), np.uint64)

            if verbose:
                self.logger.debug("Layer %d: %.3fms for %d children with %d threads" %
                                  (layer, (time.time() - time_start) * 1000, n_child_ids,
                                   this_n_threads))
                time_start = time.time()

            layer -= 1
            if layer in return_layers:
                nodes_per_layer[layer] = child_ids

        return nodes_per_layer

    def get_subgraph_edges(self, agglomeration_id: np.uint64,
                           bounding_box: Optional[Sequence[Sequence[int]]] = None,
                           bb_is_coordinate: bool = False, verbose: bool = True) -> \
            Tuple[np.ndarray, np.ndarray, np.ndarray]:
        """ Return all atomic edges between supervoxels belonging to the
            specified agglomeration ID within the defined bounding box

        :param agglomeration_id: int
        :param bounding_box: [[x_l, y_l, z_l], [x_h, y_h, z_h]]
        :param bb_is_coordinate: bool
        :param verbose: bool
        :return: edge list
        """

        def _get_subgraph_layer2_edges(node_ids) -> \
                Tuple[List[np.ndarray], List[np.float32], List[np.uint64]]:
            return self.get_subgraph_chunk(node_ids, time_stamp=time_stamp)

        time_stamp = self.read_node_id_row(agglomeration_id,
                                           columns=column_keys.Hierarchy.Child)[0].timestamp

        bounding_box = self.normalize_bounding_box(bounding_box, bb_is_coordinate)

        # Layer 3+
        child_ids = self._get_subgraph_higher_layer_nodes(
            node_id=agglomeration_id, bounding_box=bounding_box,
            return_layers=[2], verbose=verbose)[2]

        # Layer 2
        if verbose:
            time_start = time.time()

        child_chunk_ids = self.get_chunk_ids_from_node_ids(child_ids)
        u_ccids = np.unique(child_chunk_ids)

        child_blocks = []
        # Make blocks of child ids that are in the same chunk
        for u_ccid in u_ccids:
            child_blocks.append(child_ids[child_chunk_ids == u_ccid])

        n_child_ids = len(child_ids)
        this_n_threads = np.min([int(n_child_ids // 50000) + 1, mu.n_cpus])

        edge_infos = mu.multithread_func(
            _get_subgraph_layer2_edges,
            np.array_split(child_ids, this_n_threads),
            n_threads=this_n_threads, debug=this_n_threads == 1)

        affinities = np.array([], dtype=np.float32)
        areas = np.array([], dtype=np.uint64)
        edges = np.array([], dtype=np.uint64).reshape(0, 2)

        for edge_info in edge_infos:
            _edges, _affinities, _areas = edge_info
            areas = np.concatenate([areas, _areas])
            affinities = np.concatenate([affinities, _affinities])
            edges = np.concatenate([edges, _edges])

        if verbose:
            self.logger.debug("Layer %d: %.3fms for %d children with %d threads" %
                              (2, (time.time() - time_start) * 1000, n_child_ids,
                               this_n_threads))

        return edges, affinities, areas

    def get_subgraph_nodes(self, agglomeration_id: np.uint64,
                           bounding_box: Optional[Sequence[Sequence[int]]] = None,
                           bb_is_coordinate: bool = False,
                           return_layers: List[int] = [1],
                           verbose: bool = True) -> \
            Union[Dict[int, np.ndarray], np.ndarray]:
        """ Return all nodes belonging to the specified agglomeration ID within
            the defined bounding box and requested layers.

        :param agglomeration_id: np.uint64
        :param bounding_box: [[x_l, y_l, z_l], [x_h, y_h, z_h]]
        :param bb_is_coordinate: bool
        :param return_layers: List[int]
        :param verbose: bool
        :return: np.array of atomic IDs if single layer is requested,
                 Dict[int, np.array] if multiple layers are requested
        """

        def _get_subgraph_layer2_nodes(node_ids: Iterable[np.uint64]) -> np.ndarray:
            return self.get_children(node_ids, flatten=True)

        stop_layer = np.min(return_layers)
        bounding_box = self.normalize_bounding_box(bounding_box, bb_is_coordinate)

        # Layer 3+
        if stop_layer >= 2:
            nodes_per_layer = self._get_subgraph_higher_layer_nodes(
                node_id=agglomeration_id, bounding_box=bounding_box,
                return_layers=return_layers, verbose=verbose)
        else:
            # Need to retrieve layer 2 even if the user doesn't require it
            nodes_per_layer = self._get_subgraph_higher_layer_nodes(
                node_id=agglomeration_id, bounding_box=bounding_box,
                return_layers=return_layers+[2], verbose=verbose)

            # Layer 2
            if verbose:
                time_start = time.time()

            child_ids = nodes_per_layer[2]
            if 2 not in return_layers:
                del nodes_per_layer[2]

            # Use heuristic to guess the optimal number of threads
            n_child_ids = len(child_ids)
            this_n_threads = np.min([int(n_child_ids // 50000) + 1, mu.n_cpus])

            child_ids = np.fromiter(chain.from_iterable(mu.multithread_func(
                _get_subgraph_layer2_nodes,
                np.array_split(child_ids, this_n_threads),
                n_threads=this_n_threads, debug=this_n_threads == 1)), dtype=np.uint64)

            if verbose:
                self.logger.debug("Layer 2: %.3fms for %d children with %d threads" %
                                  ((time.time() - time_start) * 1000, n_child_ids,
                                   this_n_threads))

            nodes_per_layer[1] = child_ids

        if len(nodes_per_layer) == 1:
            return list(nodes_per_layer.values())[0]
        else:
            return nodes_per_layer

    def flatten_row_dict(self, row_dict: Dict[column_keys._Column,
                                              List[bigtable.row_data.Cell]]) -> Dict:
        """ Flattens multiple entries to columns by appending them

        :param row_dict: dict
            family key has to be resolved
        :return: dict
        """

        flattened_row_dict = {}
        for column, column_entries in row_dict.items():
            flattened_row_dict[column] = []

            if len(column_entries) > 0:
                for column_entry in column_entries[::-1]:
                    flattened_row_dict[column].append(column_entry.value)

                if np.isscalar(column_entry.value):
                    flattened_row_dict[column] = np.array(flattened_row_dict[column])
                else:
                    flattened_row_dict[column] = np.concatenate(flattened_row_dict[column])
            else:
                flattened_row_dict[column] = column.deserialize(b'')

            if column == column_keys.Connectivity.Connected:
                u_ids, c_ids = np.unique(flattened_row_dict[column],
                                         return_counts=True)
                flattened_row_dict[column] = u_ids[(c_ids % 2) == 1].astype(column.basetype)

        return flattened_row_dict

    def get_chunk_split_partners(self, atomic_id: np.uint64):
        """ Finds all atomic nodes beloning to the same supervoxel before
            chunking (affs == inf)

        :param atomic_id: np.uint64
        :return: list of np.uint64
        """

        chunk_split_partners = [atomic_id]
        atomic_ids = [atomic_id]

        while len(atomic_ids) > 0:
            atomic_id = atomic_ids[0]
            del atomic_ids[0]

            partners, affs, _ = self.get_atomic_partners(atomic_id,
                                                         include_connected_partners=True,
                                                         include_disconnected_partners=False)

            m = np.isinf(affs)

            inf_partners = partners[m]
            new_chunk_split_partners = inf_partners[~np.in1d(inf_partners, chunk_split_partners)]
            atomic_ids.extend(new_chunk_split_partners)
            chunk_split_partners.extend(new_chunk_split_partners)

        return chunk_split_partners

    def get_all_original_partners(self, atomic_id: np.uint64):
        """ Finds all partners from the unchunked region graph
            Merges split supervoxels over chunk boundaries first (affs == inf)

        :param atomic_id: np.uint64
        :return: dict np.uint64 -> np.uint64
        """

        atomic_ids = [atomic_id]
        partner_dict = {}

        while len(atomic_ids) > 0:
            atomic_id = atomic_ids[0]
            del atomic_ids[0]

            partners, affs, _ = self.get_atomic_partners(atomic_id,
                                                         include_connected_partners=True,
                                                         include_disconnected_partners=False)

            m = np.isinf(affs)
            partner_dict[atomic_id] = partners[~m]

            inf_partners = partners[m]
            new_chunk_split_partners = inf_partners[
                ~np.in1d(inf_partners, list(partner_dict.keys()))]
            atomic_ids.extend(new_chunk_split_partners)

        return partner_dict

    def get_atomic_node_partners(self, atomic_id: np.uint64,
                                 time_stamp: datetime.datetime = get_max_time()
                                 ) -> Dict:
        """ Reads register partner ids

        :param atomic_id: np.uint64
        :param time_stamp: datetime.datetime
        :return: dict
        """
        col_partner = column_keys.Connectivity.Partner
        col_connected = column_keys.Connectivity.Connected
        columns = [col_partner, col_connected]
        row_dict = self.read_node_id_row(atomic_id, columns=columns,
                                         end_time=time_stamp, end_time_inclusive=True)
        flattened_row_dict = self.flatten_row_dict(row_dict)
        return flattened_row_dict[col_partner][flattened_row_dict[col_connected]]

    def _get_atomic_node_info_core(self, row_dict) -> Dict:
        """ Reads connectivity information for a single node

        :param atomic_id: np.uint64
        :param time_stamp: datetime.datetime
        :return: dict
        """
        flattened_row_dict = self.flatten_row_dict(row_dict)
        all_ids = np.arange(len(flattened_row_dict[column_keys.Connectivity.Partner]),
                            dtype=column_keys.Connectivity.Partner.basetype)
        disconnected_m = ~np.in1d(all_ids,
                                  flattened_row_dict[column_keys.Connectivity.Connected])
        flattened_row_dict[column_keys.Connectivity.Disconnected] = all_ids[disconnected_m]

        return flattened_row_dict

    def get_atomic_node_info(self, atomic_id: np.uint64,
                             time_stamp: datetime.datetime = get_max_time()
                             ) -> Dict:
        """ Reads connectivity information for a single node

        :param atomic_id: np.uint64
        :param time_stamp: datetime.datetime
        :return: dict
        """
        columns = [column_keys.Connectivity.Connected, column_keys.Connectivity.Affinity,
                   column_keys.Connectivity.Area, column_keys.Connectivity.Partner,
                   column_keys.Hierarchy.Parent]
        row_dict = self.read_node_id_row(atomic_id, columns=columns,
                                         end_time=time_stamp, end_time_inclusive=True)

        return self._get_atomic_node_info_core(row_dict)

    def _get_atomic_partners_core(self, flattened_row_dict: Dict,
                                  include_connected_partners=True,
                                  include_disconnected_partners=False
                                  ) -> Tuple[np.ndarray, np.ndarray, np.ndarray]:
        """ Extracts the atomic partners and affinities for a given timestamp

        :param flattened_row_dict: dict
        :param include_connected_partners: bool
        :param include_disconnected_partners: bool
        :return: list of np.ndarrays
        """
        columns = []
        if include_connected_partners:
            columns.append(column_keys.Connectivity.Connected)
        if include_disconnected_partners:
            columns.append(column_keys.Connectivity.Disconnected)

        included_ids = []
        for column in columns:
            included_ids.extend(flattened_row_dict[column])

        included_ids = np.array(included_ids, dtype=column_keys.Connectivity.Connected.basetype)

        areas = flattened_row_dict[column_keys.Connectivity.Area][included_ids]
        affinities = flattened_row_dict[column_keys.Connectivity.Affinity][included_ids]
        partners = flattened_row_dict[column_keys.Connectivity.Partner][included_ids]

        return partners, affinities, areas

    def get_atomic_partners(self, atomic_id: np.uint64,
                            include_connected_partners=True,
                            include_disconnected_partners=False,
                            time_stamp: Optional[datetime.datetime] = get_max_time()
                            ) -> Tuple[np.ndarray, np.ndarray, np.ndarray]:
        """ Extracts the atomic partners and affinities for a given timestamp

        :param atomic_id: np.uint64
        :param include_connected_partners: bool
        :param include_disconnected_partners: bool
        :param time_stamp: None or datetime
        :return: list of np.ndarrays
        """
        assert include_connected_partners or include_disconnected_partners

        flattened_row_dict = self.get_atomic_node_info(atomic_id,
                                                       time_stamp=time_stamp)

        return self._get_atomic_partners_core(flattened_row_dict,
                                              include_connected_partners,
                                              include_disconnected_partners)

    def _retrieve_connectivity(self, dict_item: Tuple[np.uint64, Dict[column_keys._Column, List[bigtable.row_data.Cell]]]):
        node_id, row = dict_item

        tmp = set()
        for x in itertools.chain.from_iterable(
                generation.value for generation in row[column_keys.Connectivity.Connected][::-1]):
            tmp.remove(x) if x in tmp else tmp.add(x)

        connected_indices = np.fromiter(tmp, np.uint64)

        if column_keys.Connectivity.Partner in row:
            edges = np.fromiter(itertools.chain.from_iterable(
                (node_id, partner_id)
                for generation in row[column_keys.Connectivity.Partner][::-1]
                for partner_id in generation.value),
                dtype=basetypes.NODE_ID).reshape((-1, 2))[connected_indices]
        else:
            edges = np.empty((0, 2), basetypes.NODE_ID)

        if column_keys.Connectivity.Affinity in row:
            affinities = np.fromiter(itertools.chain.from_iterable(
                generation.value for generation in row[column_keys.Connectivity.Affinity][::-1]),
                dtype=basetypes.EDGE_AFFINITY)[connected_indices]
        else:
            edges = np.empty(0, basetypes.EDGE_AFFINITY)

        if column_keys.Connectivity.Area in row:
            areas = np.fromiter(itertools.chain.from_iterable(
                generation.value for generation in row[column_keys.Connectivity.Area][::-1]),
                dtype=basetypes.EDGE_AREA)[connected_indices]
        else:
            areas = np.empty(0, basetypes.EDGE_AREA)

        return edges, affinities, areas

    def get_subgraph_chunk(self, node_ids: Iterable[np.uint64],
                           make_unique: bool = True,
                           time_stamp: Optional[datetime.datetime] = None
                           ) -> Tuple[np.ndarray, np.ndarray, np.ndarray]:
        """ Takes an atomic id and returns the associated agglomeration ids

        :param node_ids: array of np.uint64
        :param make_unique: bool
        :param time_stamp: None or datetime
        :return: edge list
        """
        if time_stamp is None:
            time_stamp = datetime.datetime.utcnow()

        if time_stamp.tzinfo is None:
            time_stamp = UTC.localize(time_stamp)

        child_ids = self.get_children(node_ids, flatten=True)

        row_dict = self.read_node_id_rows(node_ids=child_ids,
                                          columns=[column_keys.Connectivity.Area,
                                                   column_keys.Connectivity.Affinity,
                                                   column_keys.Connectivity.Partner,
                                                   column_keys.Connectivity.Connected,
                                                   column_keys.Connectivity.Disconnected],
                                          end_time=time_stamp,
                                          end_time_inclusive=True)

        tmp_edges, tmp_affinites, tmp_areas = [], [], []
        for row_dict_item in row_dict.items():
            edges, affinities, areas = self._retrieve_connectivity(row_dict_item)
            tmp_edges.append(edges)
            tmp_affinites.append(affinities)
            tmp_areas.append(areas)

        edges = np.concatenate(tmp_edges) if tmp_edges \
            else np.empty((0, 2), dtype=basetypes.NODE_ID)
        affinities = np.concatenate(tmp_affinites) if tmp_affinites \
            else np.empty(0, dtype=basetypes.AFFINITY)
        areas = np.concatenate(tmp_areas) if tmp_areas \
            else np.empty(0, dtype=basetypes.AREA)

        # If requested, remove duplicate edges. Every edge is stored in each
        # participating node. Hence, we have many edge pairs that look
        # like [x, y], [y, x]. We solve this by sorting and calling np.unique
        # row-wise
        if make_unique and len(edges) > 0:
            edges, idx = np.unique(np.sort(edges, axis=1), axis=0,
                                   return_index=True)
            affinities = affinities[idx]
            areas = areas[idx]

        return edges, affinities, areas

    def add_edges(self, user_id: str, atomic_edges: Sequence[np.uint64],
                  affinities: Sequence[np.float32] = None,
                  source_coord: Sequence[int] = None,
                  sink_coord: Sequence[int] = None,
                  remesh_preview: bool = False,
                  return_new_lvl2_nodes: bool = False,
                  n_tries: int = 60) -> np.uint64:
        """ Adds an edge to the chunkedgraph

            Multi-user safe through locking of the root node

            This function acquires a lock and ensures that it still owns the
            lock before executing the write.

        :param user_id: str
            unique id - do not just make something up, use the same id for the
            same user every time
        :param atomic_edges: list of two uint64s
            have to be from the same two root ids!
        :param affinities: list of np.float32 or None
            will eventually be set to 1 if None
        :param source_coord: list of int (n x 3)
        :param sink_coord: list of int (n x 3)
        :param remesh_preview: bool
        :param return_new_lvl2_nodes: bool
        :param n_tries: int
        :return: uint64
            if successful the new root id is send
            else None
        """
        if not (isinstance(atomic_edges[0], list) or isinstance(atomic_edges[0], np.ndarray)):
            atomic_edges = [atomic_edges]

        atomic_edges = np.array(atomic_edges)

        if affinities is not None:
            if not (isinstance(affinities, list) or
                    isinstance(affinities, np.ndarray)):
                affinities = [affinities]

        root_ids = []
        for atomic_edge in atomic_edges:
            # Sanity Checks
            if atomic_edge[0] == atomic_edge[1]:
                return None

            if self.get_chunk_layer(atomic_edge[0]) != \
                    self.get_chunk_layer(atomic_edge[1]):
                return None

            # Lookup root ids
            root_ids.append([self.get_root(atomic_edge[0]),
                             self.get_root(atomic_edge[1])])

        u_root_ids = np.unique(root_ids)

        # Get a unique id for this operation
        operation_id = self.get_unique_operation_id()

        i_try = 0
        lock_root_ids = u_root_ids
        while i_try < n_tries:
            # Try to acquire lock and only continue if successful
            lock_acquired, lock_root_ids = \
                self.lock_root_loop(root_ids=lock_root_ids,
                                    operation_id=operation_id)

            if lock_acquired:
                rows = []
                new_root_ids = []
                time_stamp = datetime.datetime.utcnow()

                # Add edge and change hierarchy
                # for atomic_edge in atomic_edges:
                new_root_id, new_rows, lvl2_node_mapping = \
                    self._add_edges(operation_id=operation_id,
                                    atomic_edges=atomic_edges,
                                    time_stamp=time_stamp,
                                    affinities=affinities)
                rows.extend(new_rows)
                new_root_ids.append(new_root_id)

                # Add a row to the log
                log_row = self._create_merge_log_row(operation_id,
                                                     user_id,
                                                     new_root_ids,
                                                     atomic_edges[:, 0],
                                                     atomic_edges[:, 1],
                                                     [source_coord],
                                                     [sink_coord],
                                                     atomic_edges,
                                                     affinities,
                                                     time_stamp)

                # Put log row first!
                rows = [log_row] + rows

                # Execute write (makes sure that we are still owning the lock)
                if self.bulk_write(rows, lock_root_ids,
                                   operation_id=operation_id,
                                   slow_retry=False):
                    if remesh_preview:
                        meshgen.mesh_lvl2_previews(self, list(
                            lvl2_node_mapping.keys()))

                    if return_new_lvl2_nodes:
                        return new_root_id, list(lvl2_node_mapping.keys())
                    else:
                        return new_root_id

            for lock_root_id in lock_root_ids:
                self.unlock_root(lock_root_id, operation_id)

            i_try += 1

            self.logger.debug(f"Waiting - {i_try}")
            time.sleep(1)

        self.logger.warning("Could not acquire root object lock.")
        raise cg_exceptions.LockingError(
            f"Could not acquire root object lock."
        )

    def _add_edges(self, operation_id: np.uint64,
                   atomic_edges: Sequence[Sequence[np.uint64]],
                   time_stamp=datetime.datetime,
                   affinities: Optional[Sequence[np.float32]] = None
                   ):
        """ Adds multiple edges to a graph

        :param operation_id: np.uint64
        :param atomic_edges: list of two uint64s
        :param time_stamp: datetime.datetime
        :param affinities: list of np.float32
        :return: list of np.uint64, rows
        """

        # Comply to resolution of BigTables TimeRange
        time_stamp = get_google_compatible_time_stamp(time_stamp,
                                                      round_up=False)

        if affinities is None:
            affinities = np.ones(len(atomic_edges),
                                 dtype=column_keys.Connectivity.Affinity.basetype)

        assert len(affinities) == len(atomic_edges)

        rows = []

        # Create node_id to parent look up for later
        lvl2_node_mapping = {} # fore remeshing
        node_ids = np.unique(atomic_edges)
        node_id_parent_dict = {}
        parent_node_id_dict = collections.defaultdict(list)
        for node_id in node_ids:
            parent_ids = self.get_all_parents(node_id)
            node_id_parent_dict[node_id] = parent_ids

            for parent_id in parent_ids:
                parent_node_id_dict[parent_id].append(node_id)

        # Layer 1 --------------------------------------------------------------

        # Look up when the edges in question "become relevant"
        edge_layers = self.get_cross_chunk_edges_layer(atomic_edges)

        parental_edges = []
        cross_chunk_edges = {}
        future_links = collections.defaultdict(list)

        for atomic_edge, edge_layer in zip(atomic_edges, edge_layers):
            # Test if edge is cross chunk edge
            if edge_layer == 1:
                # Level 1 edge
                old_parent_ids = [node_id_parent_dict[atomic_edge[0]][0],
                                  node_id_parent_dict[atomic_edge[1]][0]]

                parental_edges.append(old_parent_ids)

                cross_chunk_edges[atomic_edge[0]] = {}
                cross_chunk_edges[atomic_edge[1]] = {}
            else:
                # Add self edges to have these ids in the graph
                parental_edges.append([node_id_parent_dict[atomic_edge[0]][0],
                                       node_id_parent_dict[atomic_edge[0]][0]])
                parental_edges.append([node_id_parent_dict[atomic_edge[1]][0],
                                       node_id_parent_dict[atomic_edge[1]][0]])

                # Cross chunk edge
                cross_chunk_edges[atomic_edge[0]] = {edge_layer: np.array([atomic_edge])}
                cross_chunk_edges[atomic_edge[1]] = {edge_layer: np.array([atomic_edge[::-1]])}

                future_links[edge_layer].append([node_id_parent_dict[atomic_edge[0]][edge_layer - 1],
                                                 node_id_parent_dict[atomic_edge[1]][edge_layer - 1]])
        # resolve edges with same parent
        G = nx.Graph()
        G.add_edges_from(parental_edges)

        ccs = nx.connected_components(G)

        next_cc_storage = [] # Data passed on from layer to layer
        old_parent_mapping = collections.defaultdict(list)
        for cc in ccs:
            old_parent_ids = list(cc)

            atomic_ids = []
            involved_atomic_ids = []
            cross_chunk_edge_dict = {}

            # for l in range(2, self.n_layers):
            #     cross_chunk_edge_dict[l] = \
            #         np.array([], dtype=column_keys.Connectivity.CrossChunkEdge.basetype)

            for old_parent_id in old_parent_ids:
                involved_atomic_ids.extend(parent_node_id_dict[old_parent_id])

                child_ids = self.get_children(old_parent_id)
                atomic_ids.extend(child_ids)

                cross_chunk_edge_dict = \
                    combine_cross_chunk_edge_dicts(cross_chunk_edge_dict,
                                                   self.read_cross_chunk_edges(old_parent_id))

            involved_atomic_ids = np.unique(involved_atomic_ids)
            for involved_atomic_id in involved_atomic_ids:
                if involved_atomic_id in cross_chunk_edges:
                    cross_chunk_edge_dict = combine_cross_chunk_edge_dicts(cross_chunk_edge_dict, cross_chunk_edges[involved_atomic_id])

            atomic_ids = np.array(atomic_ids, dtype=np.uint64)

            chunk_id = self.get_chunk_id(node_id=old_parent_ids[0])
            new_parent_id = self.get_unique_node_id(chunk_id)

            for atomic_id in atomic_ids:
                val_dict = {column_keys.Hierarchy.Parent: new_parent_id}
                rows.append(self.mutate_row(serializers.serialize_uint64(atomic_id),
                                            val_dict, time_stamp=time_stamp))

            val_dict = {column_keys.Hierarchy.Child: atomic_ids}

            rows.append(self.mutate_row(serializers.serialize_uint64(new_parent_id),
                                        val_dict, time_stamp=time_stamp))
            lvl2_node_mapping[new_parent_id] = atomic_ids

            val_dict = {}
            for l in range(2, self.n_layers):
                if len(cross_chunk_edge_dict[l]) > 0:
                    val_dict[column_keys.Connectivity.CrossChunkEdge[l]] = \
                        cross_chunk_edge_dict[l]

            if len(val_dict):
                rows.append(self.mutate_row(serializers.serialize_uint64(new_parent_id),
                                            val_dict, time_stamp=time_stamp))

            next_old_parents = [self.get_parent(n) for n in old_parent_ids]
            for p in next_old_parents:
                old_parent_mapping[p].append(len(next_cc_storage)) # Save storage ids for each future parent

            next_cc_storage.append([new_parent_id,
                                    next_old_parents,
                                    old_parent_ids,
                                    cross_chunk_edge_dict])

        # Higher Layers --------------------------------------------------------

        new_root_ids = []
        if self.n_layers == 2:
            # Special case
            for cc_storage in next_cc_storage:
                new_root_ids.append(cc_storage[0])

        for i_layer in range(2, self.n_layers):
            cc_storage = list(next_cc_storage) # copy
            next_cc_storage = []

            # combine what belongs together
            parental_edges = []
            for p in old_parent_mapping.keys():
                # building edges between parents
                parental_edges.extend(
                    list(itertools.product(old_parent_mapping[p],
                                           old_parent_mapping[p])))

            for e in future_links[i_layer]:
                parental_edges.extend(list(itertools.product(old_parent_mapping[e[0]],
                                                             old_parent_mapping[e[1]])))

            old_parent_mapping = collections.defaultdict(list)

            G = nx.Graph()
            G.add_edges_from(parental_edges)
            ccs = list(nx.connected_components(G))

            for cc in ccs:
                cc_storage_ids = list(cc)

                new_child_ids = [] # new_parent_id
                old_parent_ids = [] # next_old_parents
                old_child_ids = [] # old_parent_ids
                cross_chunk_edge_dict = {}

                for cc_storage_id in cc_storage_ids:
                    cc_storage_entry = cc_storage[cc_storage_id]

                    new_child_ids.append(cc_storage_entry[0])
                    old_parent_ids.extend(cc_storage_entry[1])
                    old_child_ids.extend(cc_storage_entry[2])
                    cross_chunk_edge_dict = \
                        combine_cross_chunk_edge_dicts(cross_chunk_edge_dict,
                                                       cc_storage_entry[3])

                new_child_ids = np.array(new_child_ids,
                                         dtype=column_keys.Connectivity.Partner.basetype)

                chunk_id = self.get_chunk_id(node_id=old_parent_ids[0])
                new_parent_id = self.get_unique_node_id(chunk_id)

                maintained_child_ids = []
                for old_parent_id in old_parent_ids:
                    old_parent_child_ids = self.get_children(old_parent_id)
                    maintained_child_ids.extend(old_parent_child_ids)

                maintained_child_ids = np.array(maintained_child_ids,
                                                dtype=column_keys.Connectivity.Partner.basetype)

                m = ~np.in1d(maintained_child_ids, old_child_ids)
                maintained_child_ids = maintained_child_ids[m]
                child_ids = np.concatenate([new_child_ids,
                                            maintained_child_ids])

                for child_id in child_ids:
                    child_cross_chunk_edges = self.read_cross_chunk_edges(child_id)
                    cross_chunk_edge_dict = combine_cross_chunk_edge_dicts(cross_chunk_edge_dict,
                                                                           child_cross_chunk_edges)
                # ----------------------------------------------------------------------------------------------

                for child_id in child_ids:
                    val_dict = {column_keys.Hierarchy.Parent: new_parent_id}
                    rows.append(self.mutate_row(serializers.serialize_uint64(child_id),
                                                val_dict, time_stamp=time_stamp))

                val_dict = {column_keys.Hierarchy.Child: child_ids}

                rows.append(self.mutate_row(serializers.serialize_uint64(new_parent_id),
                                            val_dict, time_stamp=time_stamp))
                val_dict = {}

                for l in range(i_layer, self.n_layers):
                    if len(cross_chunk_edge_dict[l]) > 0:
                        val_dict[column_keys.Connectivity.CrossChunkEdge[l]] = \
                            cross_chunk_edge_dict[l]

                if len(val_dict):
                    rows.append(self.mutate_row(serializers.serialize_uint64(new_parent_id),
                                                val_dict, time_stamp=time_stamp))

                if i_layer < self.n_layers - 1:
                    next_old_parents = np.unique([self.get_parent(n)
                                                  for n in old_parent_ids]) # ---------------------------------

                    for p in next_old_parents:
                        old_parent_mapping[p].append(len(next_cc_storage))

                    next_cc_storage.append([new_parent_id,
                                            next_old_parents,
                                            old_parent_ids,
                                            cross_chunk_edge_dict])
                else:
                    val_dict = {}
                    val_dict[column_keys.Hierarchy.FormerParent] = \
                        np.array(old_parent_ids)
                    val_dict[column_keys.OperationLogs.OperationID] = operation_id

                    rows.append(self.mutate_row(serializers.serialize_uint64(new_parent_id),
                                                val_dict, time_stamp=time_stamp))

                    new_root_ids.append(new_parent_id)

                    for p in old_parent_ids:
                        rows.append(self.mutate_row(serializers.serialize_uint64(p),
                                                    {column_keys.Hierarchy.NewParent: new_parent_id},
                                                    time_stamp=time_stamp))

        # Atomic edge
        for i_atomic_edge, atomic_edge in enumerate(atomic_edges):
            affinity = affinities[i_atomic_edge]

            for i_atomic_id in range(2):
                atomic_id = atomic_edge[i_atomic_id]
                edge_partner = atomic_edge[(i_atomic_id + 1) % 2]

                atomic_node_info = self.get_atomic_node_info(atomic_id)

                if edge_partner in atomic_node_info[column_keys.Connectivity.Partner]:
                    partner_id = np.where(atomic_node_info[
                                              column_keys.Connectivity.Partner] == edge_partner)[0]

                    if partner_id in atomic_node_info[column_keys.Connectivity.Disconnected]:
                        partner_id = \
                            np.array(partner_id,
                                     dtype=column_keys.Connectivity.Connected.basetype)
                        val_dict = {column_keys.Connectivity.Connected: partner_id}
                    else:
                        val_dict = {}
                else:
                    affinity = \
                        np.array(affinity, dtype=column_keys.Connectivity.Affinity.basetype)

                    area = \
                        np.array(0, dtype=column_keys.Connectivity.Area.basetype)

                    partner_id = \
                        np.array(len(atomic_node_info[column_keys.Connectivity.Partner]),
                                 dtype=column_keys.Connectivity.Connected.basetype)

                    edge_partner = \
                        np.array(edge_partner, dtype=column_keys.Connectivity.Partner.basetype)

                    val_dict = {column_keys.Connectivity.Affinity: affinity,
                                column_keys.Connectivity.Area: area,
                                column_keys.Connectivity.Connected: partner_id,
                                column_keys.Connectivity.Partner: edge_partner}

                if len(val_dict) > 0:
                    rows.append(
                        self.mutate_row(serializers.serialize_uint64(atomic_edge[i_atomic_id]),
                                        val_dict, time_stamp=time_stamp))

        return new_root_ids, rows, lvl2_node_mapping

    def shatter_nodes_bbox(self, user_id: str,
                           bounding_box: Optional[Sequence[Sequence[int]]]):
        """ Removes all edges (except inf edges) of supervoxels (partly)
            inside the bounding box

        :param user_id: str
        :param bounding_box: [[x_l, y_l, z_l], [x_h, y_h, z_h]]
            voxels
        :return: list of uint64s or None if no split was performed
        """

        vol = self.cv[bounding_box[0][0]: bounding_box[1][0],
                      bounding_box[0][1]: bounding_box[1][1],
                      bounding_box[0][2]: bounding_box[1][2]]

        atomic_node_ids = np.unique(vol)
        return self. shatter_nodes(user_id=user_id,
                                   atomic_node_ids=atomic_node_ids,
                                   radius=1)

    def shatter_nodes(self, user_id: str, atomic_node_ids: Sequence[np.uint64],
                      radius: int = 1, remesh_preview: bool = False):
        """ Removes all edges (except inf edges) in radius around nodes

        :param user_id: str
        :param atomic_node_ids: list of np.uint64
        :param radius: int
        :return: list of uint64s or None if no split was performed
        """
        shattered_edges = []

        # kepp track of which partners were visited already
        visited_partners = list(atomic_node_ids)

        for i_neighbors in range(radius):

            next_partners = []
            for atomic_node_id in atomic_node_ids:
                partner_dict = self.get_all_original_partners(atomic_node_id)

                # Iterate over inf partners
                for k in partner_dict:
                    partners = partner_dict[k]

                    edges = np.zeros([len(partners), 2], dtype=np.uint64)
                    edges[:, 0] = k
                    edges[:, 1] = partners
                    shattered_edges.extend(edges)

                    unvisited_partners = partners[~np.in1d(partners, visited_partners)]
                    next_partners.extend(unvisited_partners)
                    visited_partners.extend(unvisited_partners)

            atomic_node_ids = list(next_partners)

        shattered_edges = np.array(shattered_edges)
        shattered_edges = np.unique(np.sort(shattered_edges, axis=1), axis=0)

        return self.remove_edges(user_id=user_id, atomic_edges=shattered_edges,
                                 mincut=False, remesh_preview=remesh_preview)

    def remove_edges(self,
                     user_id: str,
                     source_ids: Sequence[np.uint64] = None,
                     sink_ids: Sequence[np.uint64] = None,
                     source_coords: Sequence[Sequence[int]] = None,
                     sink_coords: Sequence[Sequence[int]] = None,
                     atomic_edges: Sequence[Tuple[np.uint64, np.uint64]] = None,
                     mincut: bool = True,
                     bb_offset: Tuple[int, int, int] = (240, 240, 24),
                     remesh_preview: bool = False,
                     return_new_lvl2_nodes: bool = False,
                     root_ids: Optional[Sequence[np.uint64]] = None,
                     n_tries: int = 20) -> Sequence[np.uint64]:
        """ Removes edges - either directly or after applying a mincut

            Multi-user safe through locking of the root node

            This function acquires a lock and ensures that it still owns the
            lock before executing the write.

        :param user_id: str
            unique id - do not just make something up, use the same id for the
            same user every time
        :param source_ids: uint64
        :param sink_ids: uint64
        :param atomic_edges: list of 2 uint64
        :param source_coords: list of 3 ints
            [x, y, z] coordinate of source supervoxel
        :param sink_coords: list of 3 ints
            [x, y, z] coordinate of sink supervoxel
        :param mincut:
        :param bb_offset: list of 3 ints
            [x, y, z] bounding box padding beyond box spanned by coordinates
        :param remesh_preview: bool
        :param return_new_lvl2_nodes: bool
        :param root_ids: list of uint64s
        :param n_tries: int
        :return: list of uint64s or None if no split was performed
        """

        if source_ids is not None and sink_ids is not None:
            if not (isinstance(source_ids, list) or isinstance(source_ids,
                                                               np.ndarray)):
                source_ids = [source_ids]

            if not (isinstance(sink_ids, list) or isinstance(sink_ids,
                                                             np.ndarray)):
                sink_ids = [sink_ids]

            # Sanity Checks
            if np.any(np.in1d(sink_ids, source_ids)):
                raise cg_exceptions.PreconditionError(
                    f"One or more supervoxel exists as both, sink and source."
                )

            for source_id in source_ids:
                layer = self.get_chunk_layer(source_id)
                if layer != 1:
                    raise cg_exceptions.PreconditionError(
                        f"Supervoxel expected, but {source_id} is a layer {layer} node."
                    )

            for sink_id in sink_ids:
                layer = self.get_chunk_layer(sink_id)
                if layer != 1:
                    raise cg_exceptions.PreconditionError(
                        f"Supervoxel expected, but {sink_id} is a layer {layer} node."
                    )

            root_ids = set()
            for source_id in source_ids:
                root_ids.add(self.get_root(source_id))
            for sink_id in sink_ids:
                root_ids.add(self.get_root(sink_id))

        if mincut:
            assert source_coords is not None
            assert sink_coords is not None
            assert sink_ids is not None
            assert source_ids is not None

            root_ids = set()
            for source_id in source_ids:
                root_ids.add(self.get_root(source_id))
            for sink_id in sink_ids:
                root_ids.add(self.get_root(sink_id))
        else:
            if atomic_edges is None:
                assert source_ids is not None
                assert sink_ids is not None

                atomic_edges = np.array(list(itertools.product(source_ids,
                                                               sink_ids)))

            root_ids = set()
            for atomic_edge in atomic_edges:
                root_ids.add(self.get_root(atomic_edge[0]))
                root_ids.add(self.get_root(atomic_edge[1]))

        if len(root_ids) > 1:
            raise cg_exceptions.PreconditionError(
                f"All supervoxel must belong to the same object. Already split?"
            )

        root_ids = list(root_ids)

        # Get a unique id for this operation
        operation_id = self.get_unique_operation_id()

        i_try = 0

        while i_try < n_tries:
            # Try to acquire lock and only continue if successful
            lock_root_ids = np.unique(root_ids)

            lock_acquired, lock_root_ids = \
                self.lock_root_loop(root_ids=lock_root_ids,
                                    operation_id=operation_id)

            if lock_acquired:
                # (run mincut) and remove edges + update hierarchy
                if mincut:
                    success, result = \
                        self._remove_edges_mincut(operation_id=operation_id,
                                                  source_ids=source_ids,
                                                  sink_ids=sink_ids,
                                                  source_coords=source_coords,
                                                  sink_coords=sink_coords,
                                                  bb_offset=bb_offset)
                    if success:
                        new_root_ids, rows, removed_edges, time_stamp, \
                            lvl2_node_mapping = result
                    else:
                        for lock_root_id in lock_root_ids:
                            self.unlock_root(lock_root_id,
                                             operation_id=operation_id)
                        return None
                else:
                    success, result = \
                        self._remove_edges(operation_id=operation_id,
                                           atomic_edges=atomic_edges)
                    if success:
                        new_root_ids, rows, time_stamp, \
                            lvl2_node_mapping = result
                        removed_edges = atomic_edges
                    else:
                        for lock_root_id in lock_root_ids:
                            self.unlock_root(lock_root_id,
                                             operation_id=operation_id)
                        return None

                # Add a row to the log
                log_row = self._create_split_log_row(operation_id,
                                                     user_id,
                                                     new_root_ids,
                                                     source_ids,
                                                     sink_ids,
                                                     source_coords,
                                                     sink_coords,
                                                     removed_edges,
                                                     bb_offset,
                                                     time_stamp)
                # Put log row first!
                rows = [log_row] + rows

                # Execute write (makes sure that we are still owning the lock)
                # if len(sink_ids) > 1 or len(source_ids) > 1:
                #     self.logger.debug(removed_edges)
                # else:
                if self.bulk_write(rows, lock_root_ids,
                                   operation_id=operation_id, slow_retry=False):
                    if remesh_preview:
                        meshgen.mesh_lvl2_previews(self, list(
                            lvl2_node_mapping.keys()))

                    self.logger.debug(f"new root ids: {new_root_ids}")

                    if return_new_lvl2_nodes:
                        return new_root_ids, list(lvl2_node_mapping.keys())
                    else:
                        return new_root_ids

                for lock_root_id in lock_root_ids:
                    self.unlock_root(lock_root_id, operation_id=operation_id)

            i_try += 1

            self.logger.debug(f"Waiting - {i_try}")
            time.sleep(1)

        self.logger.warning("Could not acquire root object lock.")
        raise cg_exceptions.LockingError(f"Could not acquire root object lock.")

    def _remove_edges_mincut(self, operation_id: np.uint64,
                             source_ids: Sequence[np.uint64],
                             sink_ids: Sequence[np.uint64],
                             source_coords: Sequence[Sequence[int]],
                             sink_coords: Sequence[Sequence[int]],
                             bb_offset: Tuple[int, int, int] = (120, 120, 12)
                             ) -> Tuple[
                                 bool,                         # success
                                 Optional[Tuple[
                                    List[np.uint64],           # new_roots
                                    List[bigtable.row.Row],    # rows
                                    np.ndarray,                # removed_edges
                                    datetime.datetime,
                                    dict]]]:      # timestamp
        """ Computes mincut and removes edges accordingly

        :param operation_id: uint64
        :param source_ids: uint64
        :param sink_ids: uint64
        :param source_coords: list of 3 ints
            [x, y, z] coordinate of source supervoxel
        :param sink_coords: list of 3 ints
            [x, y, z] coordinate of sink supervoxel
        :param bb_offset: list of 3 ints
            [x, y, z] bounding box padding beyond box spanned by coordinates
        :return: list of uint64s if successful, or None if no valid split
            new root ids
        """

        time_start = time.time()

        bb_offset = np.array(list(bb_offset))
        source_coords = np.array(source_coords)
        sink_coords = np.array(sink_coords)

        # Decide a reasonable bounding box (NOT guaranteed to be successful!)
        coords = np.concatenate([source_coords, sink_coords])
        bounding_box = [np.min(coords, axis=0), np.max(coords, axis=0)]

        bounding_box[0] -= bb_offset
        bounding_box[1] += bb_offset

        # Verify that sink and source are from the same root object
        root_ids = set()
        for source_id in source_ids:
            root_ids.add(self.get_root(source_id))
        for sink_id in sink_ids:
            root_ids.add(self.get_root(sink_id))

        if len(root_ids) > 1:
            raise cg_exceptions.PreconditionError(
                f"All supervoxel must belong to the same object. Already split?"
            )

        self.logger.debug("Get roots and check: %.3fms" %
                          ((time.time() - time_start) * 1000))
        time_start = time.time()  # ------------------------------------------

        root_id = root_ids.pop()

        # Get edges between local supervoxels
        n_chunks_affected = np.product((np.ceil(bounding_box[1] / self.chunk_size)).astype(np.int) -
                                       (np.floor(bounding_box[0] / self.chunk_size)).astype(np.int))
        self.logger.debug("Number of affected chunks: %d" % n_chunks_affected)
        self.logger.debug(f"Bounding box: {bounding_box}")
        self.logger.debug(f"Bounding box padding: {bb_offset}")
        self.logger.debug(f"Source ids: {source_ids}")
        self.logger.debug(f"Sink ids: {sink_ids}")
        self.logger.debug(f"Root id: {root_id}")

        edges, affs, areas = self.get_subgraph_edges(root_id,
                                                     bounding_box=bounding_box,
                                                     bb_is_coordinate=True)

        self.logger.debug("Get edges and affs: %.3fms" %
                          ((time.time() - time_start) * 1000))
        time_start = time.time()  # ------------------------------------------

        # Compute mincut
        atomic_edges = cutting.mincut(edges, affs, source_ids, sink_ids)

        self.logger.debug("Mincut: %.3fms" % ((time.time() - time_start) * 1000))
        time_start = time.time()  # ------------------------------------------

        if len(atomic_edges) == 0:
            self.logger.warning("Mincut failed. Try again...")
            return False, None

        # Check if any edge in the cutset is infinite (== between chunks)
        # We would prevent such a cut

        atomic_edges_flattened_view = atomic_edges.view(dtype='u8,u8')
        edges_flattened_view = edges.view(dtype='u8,u8')

        cutset_mask = np.in1d(edges_flattened_view, atomic_edges_flattened_view)
        if np.any(np.isinf(affs[cutset_mask])):
            self.logger.error("inf in cutset")
            return False, None

        # Remove edgesc
        success, result = self._remove_edges(operation_id, atomic_edges)

        if not success:
            self.logger.error("remove edges failed")
            return False, None

        new_roots, rows, time_stamp, lvl2_node_mapping = result

        self.logger.debug("Remove edges: %.3fms" % ((time.time() - time_start) * 1000))
        time_start = time.time()  # ------------------------------------------

        return True, (new_roots, rows, atomic_edges, time_stamp, lvl2_node_mapping)

    def _remove_edges(self, operation_id: np.uint64,
                      atomic_edges: Sequence[Tuple[np.uint64, np.uint64]]
                      ) -> Tuple[bool,                          # success
                                 Optional[Tuple[
                                     List[np.uint64],           # new_roots
                                     List[bigtable.row.Row],    # rows
                                     datetime.datetime,
                                     dict]]]:      # timestamp
        """ Removes atomic edges from the ChunkedGraph

        :param operation_id: uint64
        :param atomic_edges: list of two uint64s
        :return: list of uint64s
            new root ids
        """
        time_stamp = datetime.datetime.utcnow()

        # Comply to resolution of BigTables TimeRange
        time_stamp = get_google_compatible_time_stamp(time_stamp,
                                                      round_up=False)

        # Make sure that we have a list of edges
        if isinstance(atomic_edges[0], np.uint64):
            atomic_edges = [atomic_edges]

        atomic_edges = np.array(atomic_edges)
        u_atomic_ids = np.unique(atomic_edges)

        # Get number of layers and the original root
        original_parent_ids = self.get_all_parents(atomic_edges[0, 0])
        original_root = original_parent_ids[-1]

        # Find lowest level chunks that might have changed
        chunk_ids = self.get_chunk_ids_from_node_ids(u_atomic_ids)
        u_chunk_ids, u_chunk_ids_idx = np.unique(chunk_ids,
                                                 return_index=True)

        involved_chunk_id_dict = dict(zip(u_chunk_ids,
                                          u_atomic_ids[u_chunk_ids_idx]))

        # Note: After removing the atomic edges, we basically need to build the
        # ChunkedGraph for these chunks from the ground up.
        # involved_chunk_id_dict stores a representative for each chunk that we
        # can use to acquire the parent that knows about all atomic nodes in the
        # chunk.

        rows = []

        # Remove atomic edges

        # Removing edges nodewise. We cannot remove edges edgewise because that
        # would add up multiple changes to each node (row). Unfortunately,
        # the batch write (mutate_rows) from BigTable cannot handle multiple
        # changes to the same row-col within a batch write and only executes
        # one of them.
        for u_atomic_id in np.unique(atomic_edges):
            atomic_node_info = self.get_atomic_node_info(u_atomic_id)

            partners = np.concatenate([atomic_edges[atomic_edges[:, 0] == u_atomic_id][:, 1],
                                       atomic_edges[atomic_edges[:, 1] == u_atomic_id][:, 0]])

            partner_ids = np.where(
                np.in1d(atomic_node_info[column_keys.Connectivity.Partner], partners))[0]

            partner_ids = \
                np.array(partner_ids, dtype=column_keys.Connectivity.Connected.basetype)

            val_dict = {column_keys.Connectivity.Connected: partner_ids}

            rows.append(self.mutate_row(serializers.serialize_uint64(u_atomic_id),
                                        val_dict, time_stamp=time_stamp))

        # Dictionaries keeping temporary information about the ChunkedGraph
        # while updates are not written to BigTable yet
        new_layer_parent_dict = {}
        cross_edge_dict = {}
        old_id_dict = collections.defaultdict(list)

        # This view of the to be removed edges helps us to compute the mask
        # of the retained edges in each chunk
        double_atomic_edges = np.concatenate([atomic_edges,
                                              atomic_edges[:, ::-1]],
                                             axis=0)
        double_atomic_edges_view = double_atomic_edges.view(dtype='u8,u8')
        n_edges = double_atomic_edges.shape[0]
        double_atomic_edges_view = double_atomic_edges_view.reshape(n_edges)
        nodes_in_removed_edges = np.unique(atomic_edges)

        lvl2_node_mapping = {} # Needed for instant remeshing

        # For each involved chunk we need to compute connected components
        for chunk_id in involved_chunk_id_dict.keys():
            # Get the local subgraph
            node_id = involved_chunk_id_dict[chunk_id]
            old_parent_id = self.get_parent(node_id)
            chunk_edges, _, _ = self.get_subgraph_chunk(old_parent_id,
                                                  make_unique=False)

            # These edges still contain the removed edges.
            # For consistency reasons we can only write to BigTable one time.
            # Hence, we have to evict the to be removed "atomic_edges" from the
            # queried edges.
            retained_edges_mask =\
                ~np.in1d(chunk_edges.view(dtype='u8,u8').reshape(chunk_edges.shape[0]),
                         double_atomic_edges_view)

            chunk_edges = chunk_edges[retained_edges_mask]

            # The cross chunk edges are passed on to the parents to compute
            # connected components in higher layers.
            terminal_chunk_ids = self.get_chunk_ids_from_node_ids(np.ascontiguousarray(chunk_edges[:, 1]))
            cross_edge_mask = terminal_chunk_ids != chunk_id

            cross_edges = chunk_edges[cross_edge_mask]
            chunk_edges = chunk_edges[~cross_edge_mask]

            isolated_nodes = list(filter(
                lambda x: x not in chunk_edges and self.get_chunk_id(x) == chunk_id,
                nodes_in_removed_edges))

            # Build the local subgraph and compute connected components
            G = nx.from_edgelist(chunk_edges)
            G.add_nodes_from(isolated_nodes)
            ccs = nx.connected_components(G)

            # For each connected component we create one new parent
            for cc in ccs:
                cc_node_ids = np.array(list(cc), dtype=np.uint64)

                # Get the associated cross edges
                cc_cross_edges = cross_edges[np.in1d(cross_edges[:, 0], cc_node_ids)]

                # Get a new parent id
                new_parent_id = self.get_unique_node_id(
                    self.get_chunk_id(node_id=old_parent_id))

                # Temporarily storing information on how the parents of this cc
                # are changed by the split. We need this information when
                # processing the next layer
                new_layer_parent_dict[new_parent_id] = old_parent_id
                old_id_dict[old_parent_id].append(new_parent_id)

                # Make changes to the rows of the lowest layer
                val_dict = {column_keys.Hierarchy.Child: cc_node_ids}

                segment_ids = [self.get_segment_id(cc_node_id)
                               for cc_node_id in cc_node_ids]
                lvl2_node_mapping[new_parent_id] = segment_ids

                rows.append(self.mutate_row(serializers.serialize_uint64(new_parent_id),
                                            val_dict, time_stamp=time_stamp))

                for cc_node_id in cc_node_ids:
                    val_dict = {column_keys.Hierarchy.Parent: new_parent_id}

                    rows.append(self.mutate_row(serializers.serialize_uint64(cc_node_id),
                                                val_dict, time_stamp=time_stamp))

                cce_layers = self.get_cross_chunk_edges_layer(cc_cross_edges)
                u_cce_layers = np.unique(cce_layers)

                cross_edge_dict[new_parent_id] = {}

                for l in range(2, self.n_layers):
                    empty_edges = column_keys.Connectivity.CrossChunkEdge.deserialize(b'')
                    cross_edge_dict[new_parent_id][l] = empty_edges

                val_dict = {}
                for cc_layer in u_cce_layers:
                    layer_cross_edges = cc_cross_edges[cce_layers == cc_layer]

                    if len(layer_cross_edges) > 0:
                        val_dict[column_keys.Connectivity.CrossChunkEdge[cc_layer]] = \
                            layer_cross_edges
                        cross_edge_dict[new_parent_id][cc_layer] = layer_cross_edges

                if len(val_dict) > 0:
                    rows.append(self.mutate_row(serializers.serialize_uint64(new_parent_id),
                                                val_dict, time_stamp=time_stamp))

        # Now that the lowest layer has been updated, we need to walk through
        # all layers and move our new parents forward
        # new_layer_parent_dict stores all newly created parents. We first
        # empty it and then fill it with the new parents in the next layer
        if self.n_layers == 2:
            return True, (list(new_layer_parent_dict.keys()), rows, time_stamp,
                          lvl2_node_mapping)

        new_roots = []
        for i_layer in range(2, self.n_layers):
            old_parent_dict = {}

            edges = []
            leftover_old_parents = set()
            for new_layer_parent in new_layer_parent_dict.keys():
                old_parent_id = new_layer_parent_dict[new_layer_parent]
                cross_edges = cross_edge_dict[new_layer_parent]

                # Using the old parent's parents: get all nodes in the
                # neighboring chunks (go one up and one down in all directions)
                old_next_layer_parent = self.get_parent(old_parent_id)
                old_chunk_neighbors = self.get_children(old_next_layer_parent)
                old_chunk_neighbors = \
                    old_chunk_neighbors[old_chunk_neighbors != old_parent_id]

                old_parent_dict[new_layer_parent] = old_next_layer_parent

                # In analogy to `add_layer`, we need to compare
                # cross_chunk_edges among potential neighbors. Here, we know
                # that all future neighbors are among the old neighbors
                # (old_chunk_neighbors) or their new replacements due to this
                # split.

                atomic_children = cross_edges[i_layer][:, 0]

                for old_chunk_neighbor in old_chunk_neighbors:
                    # For each neighbor we need to check whether this neighbor
                    # was affected by a split as well (and was updated):
                    # neighbor_id in old_id_dict. If so, we take the new atomic
                    # cross edges (temporary data) into account, else, we load
                    # the atomic_cross_edges from BigTable
                    if old_chunk_neighbor in old_id_dict:
                        for new_neighbor in old_id_dict[old_chunk_neighbor]:
                            neigh_cross_edges = cross_edge_dict[new_neighbor][i_layer]

                            if np.any(np.in1d(neigh_cross_edges[:, 1], atomic_children)):
                                edges.append([new_neighbor, new_layer_parent])
                    else:
                        cross_edge_dict_neigh = self.read_cross_chunk_edges(old_chunk_neighbor)

                        cross_edge_dict[old_chunk_neighbor] = cross_edge_dict_neigh
                        neigh_cross_edges = cross_edge_dict_neigh[i_layer]

                        if np.any(np.in1d(neigh_cross_edges[:, 1],
                                          atomic_children)):
                            edges.append([old_chunk_neighbor, new_layer_parent])

                        leftover_old_parents.add(old_chunk_neighbor)

            for old_chunk_neighbor in leftover_old_parents:
                atomic_ids = cross_edge_dict[old_chunk_neighbor][i_layer][:, 0]

                for old_chunk_neighbor_partner in leftover_old_parents:
                    neigh_cross_edges = cross_edge_dict[old_chunk_neighbor_partner][i_layer]

                    if np.any(np.in1d(atomic_ids, neigh_cross_edges[:, 1])):
                        edges.append([old_chunk_neighbor,
                                      old_chunk_neighbor_partner])

            # Create graph and run connected components
            chunk_g = nx.from_edgelist(edges)
            chunk_g.add_nodes_from(np.array(list(new_layer_parent_dict.keys()),
                                            dtype=np.uint64))
            ccs = list(nx.connected_components(chunk_g))

            new_layer_parent_dict = {}
            # Filter the connected component that is relevant to the
            # current new_layer_parent
            for cc in ccs:
                partners = list(cc)

                # Create the new_layer_parent_dict for the next layer and write
                # nodes (lazy)

                old_next_layer_parent = None
                for partner in partners:
                    if partner in old_parent_dict:
                        old_next_layer_parent = old_parent_dict[partner]

                if old_next_layer_parent is None:
                    self.logger.debug("No old parents for any member of the cc")
                    lop = np.unique(list(leftover_old_parents))
                    llop = lop[~np.in1d(lop, np.unique(edges))]
                    raise()
                    return False, None

                partners = np.array(partners, dtype=np.uint64)

                this_chunk_id = self.get_chunk_id(
                    node_id=old_next_layer_parent)
                new_parent_id = self.get_unique_node_id(this_chunk_id)

                new_layer_parent_dict[new_parent_id] = old_next_layer_parent
                old_id_dict[old_next_layer_parent].append(new_parent_id)

                cross_edge_dict[new_parent_id] = {}
                for partner in partners:
                    cross_edge_dict[new_parent_id] = \
                        combine_cross_chunk_edge_dicts(cross_edge_dict[new_parent_id],
                                                       cross_edge_dict[partner],
                                                       start_layer=i_layer+1)

                for partner in partners:
                    val_dict = {column_keys.Hierarchy.Parent: new_parent_id}

                    rows.append(
                        self.mutate_row(serializers.serialize_uint64(partner),
                                        val_dict, time_stamp=time_stamp))

                val_dict = {column_keys.Hierarchy.Child: partners}

                if i_layer == self.n_layers - 1:
                    new_roots.append(new_parent_id)
                    val_dict[column_keys.Hierarchy.FormerParent] = \
                        np.array(original_root)
                    val_dict[column_keys.OperationLogs.OperationID] = operation_id

                rows.append(self.mutate_row(serializers.serialize_uint64(new_parent_id),
                                            val_dict, time_stamp=time_stamp))

                if i_layer < self.n_layers - 1:
                    val_dict = {}
                    for l in range(i_layer + 1, self.n_layers):
                        val_dict[column_keys.Connectivity.CrossChunkEdge[l]] = \
                            cross_edge_dict[new_parent_id][l]

                    if len(val_dict) == 0:
                        self.logger.error("Cross chunk edges are missing")
                        return False, None

                    rows.append(self.mutate_row(serializers.serialize_uint64(new_parent_id),
                                                val_dict, time_stamp=time_stamp))

            if i_layer == self.n_layers - 1:
                val_dict = {column_keys.Hierarchy.NewParent:
                            np.array(new_roots,
                                     dtype=column_keys.Hierarchy.NewParent.basetype)}
                rows.append(self.mutate_row(serializers.serialize_uint64(original_root),
                                            val_dict, time_stamp=time_stamp))

        return True, (new_roots, rows, time_stamp, lvl2_node_mapping)<|MERGE_RESOLUTION|>--- conflicted
+++ resolved
@@ -54,7 +54,6 @@
                  project_id: str = "neuromancer-seung-import",
                  chunk_size: Tuple[np.uint64, np.uint64, np.uint64] = None,
                  fan_out: Optional[np.uint64] = None,
-                 s_bits_atomic_layer: Optional[np.uint64] = 8,
                  n_layers: Optional[np.uint64] = None,
                  credentials: Optional[credentials.Credentials] = None,
                  client: bigtable.Client = None,
@@ -99,25 +98,13 @@
         self._fan_out = self.check_and_write_table_parameters(
             column_keys.GraphSettings.FanOut, fan_out,
             required=True, is_new=is_new)
-<<<<<<< HEAD
-        s_bits_atomic_layer = self.check_and_write_table_parameters(
-            column_keys.GraphSettings.SpatialBits, s_bits_atomic_layer,
-            required=False, is_new=is_new)
         self._chunk_size = self.check_and_write_table_parameters(
             column_keys.GraphSettings.ChunkSize, chunk_size,
             required=True, is_new=is_new)
-=======
-        self._chunk_size = self.check_and_write_table_parameters(
-            column_keys.GraphSettings.ChunkSize, chunk_size,
-            required=True, is_new=is_new)
 
         self._dataset_info["graph"] = {"chunk_size": self.chunk_size}
->>>>>>> 274ece4e
-
-        self._dataset_info["graph"] = {"chunk_size": self.chunk_size}
-
-        self._bitmasks = compute_bitmasks(self.n_layers, self.fan_out,
-                                          s_bits_atomic_layer)
+
+        self._bitmasks = compute_bitmasks(self.n_layers, self.fan_out)
 
         self._cv = None
 
@@ -1734,28 +1721,20 @@
 
             n_ccs = int(end - start)
             parent_ids = self.get_unique_node_id_range(chunk_id, step=n_ccs)
-            root_parent_ids = self.get_unique_node_id_range(self.root_chunk_id,
-                                                            step=n_ccs)
             rows = []
             for i_cc, cc in enumerate(ccs[start: end]):
                 node_ids = np.array(list(cc))
 
                 parent_id = parent_ids[i_cc]
-                parent_cross_edges = {l: [] for l in
-                                      range(layer_id, self.n_layers)}
+                parent_cross_edges = {l: [] for l in range(layer_id, self.n_layers)}
 
                 # Add rows for nodes that are in this chunk
                 for node_id in node_ids:
-                    n_cross_edges = 0
                     if node_id in cross_edge_dict:
                         # Extract edges relevant to this node
                         for l in range(layer_id, self.n_layers):
                             if l in cross_edge_dict[node_id] and len(cross_edge_dict[node_id][l]) > 0:
                                 parent_cross_edges[l].append(cross_edge_dict[node_id][l])
-                                n_cross_edges += len(cross_edge_dict[node_id][l])
-
-                    if len(node_ids) == 0 and n_cross_edges == 0:
-                        parent_id = root_parent_ids[i_cc]
 
                     # Create node
                     val_dict = {column_keys.Hierarchy.Parent: parent_id}
@@ -1770,6 +1749,7 @@
                                             val_dict, time_stamp=time_stamp))
 
                 val_dict = {}
+
                 for l in range(layer_id, self.n_layers):
                     if l in parent_cross_edges and len(parent_cross_edges[l]) > 0:
                         val_dict[column_keys.Connectivity.CrossChunkEdge[l]] = \
