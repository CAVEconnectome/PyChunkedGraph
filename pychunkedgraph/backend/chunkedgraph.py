--- conflicted
+++ resolved
@@ -26,9 +26,6 @@
     get_min_time,
     partial_row_data_to_column_dict,
 )
-<<<<<<< HEAD
-from pychunkedgraph.backend.utils import serializers, column_keys, row_keys, basetypes
-=======
 from pychunkedgraph.backend.utils import (
     serializers,
     column_keys,
@@ -36,7 +33,6 @@
     basetypes,
     misc_utils,
 )
->>>>>>> 5dbddaf9
 from pychunkedgraph.backend import (
     chunkedgraph_exceptions as cg_exceptions,
     chunkedgraph_edits as cg_edits,
@@ -1441,11 +1437,7 @@
                 root_ids = [root_ids]
 
             if not self.check_and_renew_root_locks(root_ids, operation_id):
-<<<<<<< HEAD
-                raise cg_exceptions.LockError(
-=======
                 raise cg_exceptions.LockingError(
->>>>>>> 5dbddaf9
                     f"Root lock renewal failed for operation ID {operation_id}"
                 )
 
@@ -1631,19 +1623,6 @@
             y=y // (int(self.chunk_size[1]) * base_chunk_span),
             z=z // (int(self.chunk_size[2]) * base_chunk_span),
         )
-<<<<<<< HEAD
-
-    def get_atomic_id_from_coord(
-        self,
-        x: int,
-        y: int,
-        z: int,
-        parent_id: Optional[np.uint64] = None,
-        n_tries: int = 5,
-    ) -> np.uint64:
-        """Determines atomic id given a coordinate
-=======
->>>>>>> 5dbddaf9
 
     def get_atomic_ids_from_coords(
         self,
@@ -1659,34 +1638,6 @@
         :return: supervoxel ids; returns None if no solution was found
         """
 
-<<<<<<< HEAD
-        x /= 2 ** self.cv_mip
-        y /= 2 ** self.cv_mip
-
-        x = int(x)
-        y = int(y)
-        z = int(z)
-
-        if parent_id is None:
-            # assume we have a single unique id at the exact coordinate
-            atomic_id_block = self.cv[x : x + 1, y : y + 1, z : z + 1]
-            return atomic_id_block[0][0][0][0]
-
-        checked = []
-        atomic_id = None
-        root_id = self.get_root(parent_id)
-
-        for i_try in range(n_tries):
-
-            # Define block size -- increase by one each try
-            x_l = x - (i_try - 1) ** 2
-            y_l = y - (i_try - 1) ** 2
-            z_l = z - (i_try - 1) ** 2
-
-            x_h = x + 1 + (i_try - 1) ** 2
-            y_h = y + 1 + (i_try - 1) ** 2
-            z_h = z + 1 + (i_try - 1) ** 2
-=======
         if self.get_chunk_layer(parent_id) == 1:
             return np.array([parent_id] * len(coordinates), dtype=np.uint64)
 
@@ -1709,7 +1660,6 @@
         local_sv_seg = self.cv[
             bbox[0, 0] : bbox[1, 0], bbox[0, 1] : bbox[1, 1], bbox[0, 2] : bbox[1, 2]
         ].squeeze()
->>>>>>> 5dbddaf9
 
         # limit get_roots calls to the relevant areas of the data
         lower_bs = np.floor(
@@ -1742,22 +1692,11 @@
             preserve_missing_labels=True,
         )
 
-<<<<<<< HEAD
-            # Get atomic ids from cloudvolume
-            atomic_id_block = self.cv[x_l:x_h, y_l:y_h, z_l:z_h]
-            atomic_ids, atomic_id_count = np.unique(atomic_id_block, return_counts=True)
-
-            # sort by frequency and discard those ids that have been checked
-            # previously
-            sorted_atomic_ids = atomic_ids[np.argsort(atomic_id_count)]
-            sorted_atomic_ids = sorted_atomic_ids[~np.in1d(sorted_atomic_ids, checked)]
-=======
         parent_id_locs_vx = np.array(np.where(local_parent_seg == parent_id)).T
 
         if len(parent_id_locs_vx) == 0:
             self.logger.debug("Parent not found.")
             return None
->>>>>>> 5dbddaf9
 
         parent_id_locs_nm = (parent_id_locs_vx + bbox[0]) * np.array(self.cv.resolution)
 
@@ -2669,14 +2608,6 @@
         if not parent_rows:
             return None
 
-<<<<<<< HEAD
-        if get_only_relevant_parents:
-            return np.array([parent_rows[node_id][0].value for node_id in node_ids])
-
-        parents = []
-        for node_id in node_ids:
-            parents.append([(p.value, p.timestamp) for p in parent_rows[node_id]])
-=======
         parents = []
         for node_id in node_ids:
             if get_only_relevant_parents:
@@ -2693,7 +2624,6 @@
                     parents.append([0, 0])
         if get_only_relevant_parents:
             parents = np.array(parents)
->>>>>>> 5dbddaf9
 
         return parents
 
@@ -3578,59 +3508,6 @@
 
         bbox = np.array(bounding_box, dtype=np.int)
         if bb_is_coordinate:
-<<<<<<< HEAD
-            bounding_box[0] = self.get_chunk_coordinates_from_vol_coordinates(
-                bounding_box[0][0],
-                bounding_box[0][1],
-                bounding_box[0][2],
-                resolution=self.cv.resolution,
-                ceil=False,
-            )
-            bounding_box[1] = self.get_chunk_coordinates_from_vol_coordinates(
-                bounding_box[1][0],
-                bounding_box[1][1],
-                bounding_box[1][2],
-                resolution=self.cv.resolution,
-                ceil=True,
-            )
-            return bounding_box
-        else:
-            return np.array(bounding_box, dtype=np.int)
-
-    def _get_subgraph_higher_layer_nodes(
-        self,
-        node_id: np.uint64,
-        bounding_box: Optional[Sequence[Sequence[int]]],
-        return_layers: Sequence[int],
-        verbose: bool,
-    ):
-        def _get_subgraph_higher_layer_nodes_threaded(
-            node_ids: Iterable[np.uint64],
-        ) -> List[np.uint64]:
-            children = self.get_children(node_ids, flatten=True)
-
-            if len(children) > 0 and bounding_box is not None:
-                chunk_coordinates = np.array(
-                    [self.get_chunk_coordinates(c) for c in children]
-                )
-                child_layers = self.get_chunk_layers(children)
-                adapt_child_layers = child_layers - 2
-                adapt_child_layers[adapt_child_layers < 0] = 0
-
-                bounding_box_layer = (
-                    bounding_box[None]
-                    / (self.fan_out ** adapt_child_layers)[:, None, None]
-                )
-
-                bound_check = np.array(
-                    [
-                        np.all(chunk_coordinates < bounding_box_layer[:, 1], axis=1),
-                        np.all(
-                            chunk_coordinates + 1 > bounding_box_layer[:, 0], axis=1
-                        ),
-                    ]
-                ).T
-=======
             bbox[0] = self.get_chunk_coordinates_from_vol_coordinates(
                 bbox[0][0],
                 bbox[0][1],
@@ -3647,7 +3524,6 @@
             )
             return bbox
         return bbox
->>>>>>> 5dbddaf9
 
     def _get_subgraph_multiple_nodes(
         self,
@@ -3712,50 +3588,6 @@
 
         return subgraph_progress.node_to_subgraph
 
-<<<<<<< HEAD
-        while layer > stop_layer:
-            # Use heuristic to guess the optimal number of threads
-            child_id_layers = self.get_chunk_layers(child_ids)
-            this_layer_m = child_id_layers == layer
-            this_layer_child_ids = child_ids[this_layer_m]
-            next_layer_child_ids = child_ids[~this_layer_m]
-
-            n_child_ids = len(child_ids)
-            this_n_threads = np.min([int(n_child_ids // 50000) + 1, mu.n_cpus])
-
-            child_ids = np.fromiter(
-                chain.from_iterable(
-                    mu.multithread_func(
-                        _get_subgraph_higher_layer_nodes_threaded,
-                        np.array_split(this_layer_child_ids, this_n_threads),
-                        n_threads=this_n_threads,
-                        debug=this_n_threads == 1,
-                    )
-                ),
-                np.uint64,
-            )
-            child_ids = np.concatenate([child_ids, next_layer_child_ids])
-
-            if verbose:
-                self.logger.debug(
-                    "Layer %d: %.3fms for %d children with %d threads"
-                    % (
-                        layer,
-                        (time.time() - time_start) * 1000,
-                        n_child_ids,
-                        this_n_threads,
-                    )
-                )
-                time_start = time.time()
-
-            layer -= 1
-            if layer in return_layers:
-                nodes_per_layer[layer] = child_ids
-
-        return nodes_per_layer
-
-=======
->>>>>>> 5dbddaf9
     def get_subgraph_edges(
         self,
         agglomeration_id: np.uint64,
@@ -3788,21 +3620,12 @@
         bounding_box = self.normalize_bounding_box(bounding_box, bb_is_coordinate)
 
         # Layer 3+
-<<<<<<< HEAD
-        child_ids = self._get_subgraph_higher_layer_nodes(
-            node_id=agglomeration_id,
-            bounding_box=bounding_box,
-            return_layers=[2],
-            verbose=verbose,
-        )[2]
-=======
         child_ids = self._get_subgraph_multiple_nodes(
             node_ids=[agglomeration_id],
             bounding_box=bounding_box,
             return_layers=[2],
             serializable=False,
         )[agglomeration_id]
->>>>>>> 5dbddaf9
 
         # Layer 2
         if verbose:
@@ -3846,15 +3669,6 @@
 
     def get_subgraph_nodes(
         self,
-<<<<<<< HEAD
-        agglomeration_id: np.uint64,
-        bounding_box: Optional[Sequence[Sequence[int]]] = None,
-        bb_is_coordinate: bool = False,
-        return_layers: List[int] = [1],
-        verbose: bool = True,
-    ) -> Union[Dict[int, np.ndarray], np.ndarray]:
-        """Return all nodes belonging to the specified agglomeration ID within
-=======
         agglomeration_id_or_ids: Union[np.uint64, Iterable[np.uint64]],
         bounding_box: Optional[Sequence[Sequence[int]]] = None,
         bb_is_coordinate: bool = False,
@@ -3863,7 +3677,6 @@
         serializable: bool = False,
     ) -> Union[Dict[int, np.ndarray], np.ndarray]:
         """Return all nodes belonging to the specified agglomeration IDs within
->>>>>>> 5dbddaf9
             the defined bounding box and requested layers.
         :param agglomeration_id_or_ids: Union[np.uint64, Iterable[np.uint64]]
         :param bounding_box: [[x_l, y_l, z_l], [x_h, y_h, z_h]]
@@ -3874,67 +3687,6 @@
                  Dict[int, np.array] if multiple layers are requested
         """
 
-<<<<<<< HEAD
-        def _get_subgraph_layer2_nodes(node_ids: Iterable[np.uint64]) -> np.ndarray:
-            return self.get_children(node_ids, flatten=True)
-
-        stop_layer = np.min(return_layers)
-        bounding_box = self.normalize_bounding_box(bounding_box, bb_is_coordinate)
-
-        # Layer 3+
-        if stop_layer >= 2:
-            nodes_per_layer = self._get_subgraph_higher_layer_nodes(
-                node_id=agglomeration_id,
-                bounding_box=bounding_box,
-                return_layers=return_layers,
-                verbose=verbose,
-            )
-        else:
-            # Need to retrieve layer 2 even if the user doesn't require it
-            nodes_per_layer = self._get_subgraph_higher_layer_nodes(
-                node_id=agglomeration_id,
-                bounding_box=bounding_box,
-                return_layers=return_layers + [2],
-                verbose=verbose,
-            )
-
-            # Layer 2
-            if verbose:
-                time_start = time.time()
-
-            child_ids = nodes_per_layer[2]
-            if 2 not in return_layers:
-                del nodes_per_layer[2]
-
-            # Use heuristic to guess the optimal number of threads
-            n_child_ids = len(child_ids)
-            this_n_threads = np.min([int(n_child_ids // 50000) + 1, mu.n_cpus])
-
-            child_ids = np.fromiter(
-                chain.from_iterable(
-                    mu.multithread_func(
-                        _get_subgraph_layer2_nodes,
-                        np.array_split(child_ids, this_n_threads),
-                        n_threads=this_n_threads,
-                        debug=this_n_threads == 1,
-                    )
-                ),
-                dtype=np.uint64,
-            )
-
-            if verbose:
-                self.logger.debug(
-                    "Layer 2: %.3fms for %d children with %d threads"
-                    % ((time.time() - time_start) * 1000, n_child_ids, this_n_threads)
-                )
-
-            nodes_per_layer[1] = child_ids
-
-        if len(nodes_per_layer) == 1:
-            return list(nodes_per_layer.values())[0]
-        else:
-            return nodes_per_layer
-=======
         single = False
         node_ids = agglomeration_id_or_ids
         bbox = self.normalize_bounding_box(bounding_box, bb_is_coordinate)
@@ -3961,7 +3713,6 @@
                 return layer_nodes_d[str(agglomeration_id_or_ids)]
             return layer_nodes_d[agglomeration_id_or_ids]
         return layer_nodes_d
->>>>>>> 5dbddaf9
 
     def flatten_row_dict(
         self, row_dict: Dict[column_keys._Column, List[bigtable.row_data.Cell]]
