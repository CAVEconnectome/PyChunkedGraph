import asyncio
from concurrent.futures import ThreadPoolExecutor
import collections
import numpy as np
import time
import datetime
import os
import networkx as nx
from networkx.algorithms.flow import shortest_augmenting_path
import pytz

from . import multiprocessing_utils as mu
from google.api_core.retry import Retry, if_exception_type
from google.api_core.exceptions import Aborted, DeadlineExceeded, \
    ServiceUnavailable
from google.auth import credentials
from google.cloud import bigtable
from google.cloud.bigtable.row_filters import TimestampRange, \
    TimestampRangeFilter, ColumnRangeFilter, ValueRangeFilter, RowFilterChain, \
    ColumnQualifierRegexFilter, RowFilterUnion, ConditionalRowFilter, \
    PassAllFilter, BlockAllFilter
from google.cloud.bigtable.column_family import MaxVersionsGCRule

from typing import Any, Dict, Iterable, List, Mapping, Optional, Sequence, Tuple, Union

# global variables
HOME = os.path.expanduser("~")
N_DIGITS_UINT64 = len(str(np.iinfo(np.uint64).max))
LOCK_EXPIRED_TIME_DELTA = datetime.timedelta(minutes=3, seconds=00)
UTC = pytz.UTC

# Setting environment wide credential path
os.environ["GOOGLE_APPLICATION_CREDENTIALS"] = \
    HOME + "/.cloudvolume/secrets/google-secret.json"


def log_n(arr, n):
    """ Computes log to base n

    :param arr: array or float
    :param n: int
        base
    :return: return log_n(arr)
    """
    if n == 2:
        return np.log2(arr)
    elif n == 10:
        return np.log10(arr)
    else:
        return np.log(arr) / np.log(n)


def pad_node_id(node_id: np.uint64) -> str:
    """ Pad node id to 20 digits

    :param node_id: int
    :return: str
    """
    return "%.20d" % node_id


def serialize_uint64(node_id: np.uint64) -> bytes:
    """ Serializes an id to be ingested by a bigtable table row

    :param node_id: int
    :return: str
    """
    return serialize_key(pad_node_id(node_id))  # type: ignore


def deserialize_uint64(node_id: bytes) -> np.uint64:
    """ De-serializes a node id from a BigTable row

    :param node_id: bytes
    :return: np.uint64
    """
    return np.uint64(node_id.decode())  # type: ignore


def serialize_key(key: str) -> bytes:
    """ Serializes a key to be ingested by a bigtable table row

    :param key: str
    :return: bytes
    """
    return key.encode("utf-8")


def deserialize_key(key: bytes) -> str:
    """ Deserializes a row key

    :param key: bytes
    :return: str
    """
    return key.decode()


def row_to_byte_dict(row: bigtable.row.Row, f_id: str = None, idx: int = None
                     ) -> Dict[int, Dict]:
    """ Reads row entries to a dictionary

    :param row: row
    :param f_id: str
    :param idx: int
    :return: dict
    """
    row_dict = {}

    for fam_id in row.cells.keys():
        row_dict[fam_id] = {}

        for row_k in row.cells[fam_id].keys():
            if idx is None:
                row_dict[fam_id][deserialize_key(row_k)] = \
                    [c.value for c in row.cells[fam_id][row_k]]
            else:
                row_dict[fam_id][deserialize_key(row_k)] = \
                    row.cells[fam_id][row_k][idx].value

    if f_id is not None and f_id in row_dict:
        return row_dict[f_id]
    elif f_id is None:
        return row_dict
    else:
        raise Exception("Family id not found")


def compute_bitmasks(n_layers: int, fan_out: int) -> Dict[int, int]:
    """

    :param n_layers: int
    :return: dict
        layer -> bits for layer id
    """

    bitmask_dict = {}
    for i_layer in range(n_layers, 0, -1):

        if i_layer == 1:
            # Lock this layer to an 8 bit layout to maintain compatibility with
            # the exported segmentation

            # n_bits_for_layers = np.ceil(log_n(fan_out**(n_layers - 2), fan_out))
            n_bits_for_layers = 8
        else:
            n_bits_for_layers = max(1,
                                    np.ceil(log_n(fan_out**(n_layers - i_layer),
                                                  fan_out)))
            # n_bits_for_layers = fan_out ** int(np.ceil(log_n(n_bits_for_layers, fan_out)))

        n_bits_for_layers = int(n_bits_for_layers)

        assert n_bits_for_layers <= 8

        bitmask_dict[i_layer] = n_bits_for_layers
    return bitmask_dict


def mincut(edges: Iterable[Sequence[np.uint64]], affs: Sequence[np.uint64],
           source: np.uint64, sink: np.uint64) -> np.ndarray:
    """ Computes the min cut on a local graph

    :param edges: n x 2 array of uint64s
    :param affs: float array of length n
    :param source: uint64
    :param sink: uint64
    :return: m x 2 array of uint64s
        edges that should be removed
    """

    time_start = time.time()

    weighted_graph = nx.Graph()
    weighted_graph.add_edges_from(edges)

    for i_edge, edge in enumerate(edges):
        weighted_graph[edge[0]][edge[1]]['capacity'] = affs[i_edge]

    dt = time.time() - time_start
    print("Graph creation: %.2fms" % (dt * 1000))
    time_start = time.time()

    ccs = list(nx.connected_components(weighted_graph))
    for cc in ccs:
        if not (source in cc and sink in cc):
            weighted_graph.remove_nodes_from(cc)

    # cutset = nx.minimum_edge_cut(weighted_graph, source, sink)
    cutset = nx.minimum_edge_cut(weighted_graph, source, sink,
                                 flow_func=shortest_augmenting_path)

    dt = time.time() - time_start
    print("Mincut: %.2fms" % (dt * 1000))

    if cutset is None:
        return []

    time_start = time.time()

    weighted_graph.remove_edges_from(cutset)
<<<<<<< HEAD
    ccs = list(nx.connected_components(weighted_graph))
    print("Graph split up in %d parts" % (len(ccs)))

    for cc in ccs:
        print("CC size = %d" % len(cc))
=======
    print("Graph split up in %d parts" %
          (len(list(nx.connected_components(weighted_graph)))))
>>>>>>> f48cb484

    dt = time.time() - time_start
    print("Test: %.2fms" % (dt * 1000))

    return np.array(list(cutset), dtype=np.uint64)


class ChunkedGraph(object):
    def __init__(self,
                 table_id: str,
                 instance_id: str = "pychunkedgraph",
                 project_id: str = "neuromancer-seung-import",
                 chunk_size: Tuple[int, int, int] = (512, 512, 64),
                 fan_out: Optional[int] = None,
                 n_layers: Optional[int] = None,
                 credentials: Optional[credentials.Credentials] = None,
                 client: bigtable.Client = None,
                 is_new: bool = False) -> None:

        if client is not None:
            self._client = client
        else:
            self._client = bigtable.Client(project=project_id, admin=True,
                                           credentials=credentials)

        self._instance = self.client.instance(instance_id)
        self._table_id = table_id

        self._table = self.instance.table(self.table_id)

        if is_new:
            self.check_and_create_table()

        self._n_layers = self.check_and_write_table_parameters("n_layers",
                                                               n_layers)
        self._fan_out = self.check_and_write_table_parameters("fan_out",
                                                              fan_out)
        self._chunk_size = np.array(chunk_size, dtype=np.int)
        self._bitmasks = compute_bitmasks(self.n_layers, self.fan_out)

        self._n_bits_for_layer_id = 8

    @property
    def client(self) -> bigtable.Client:
        return self._client

    @property
    def instance(self) -> bigtable.instance.Instance:
        return self._instance

    @property
    def table(self) -> bigtable.table.Table:
        return self._table

    @property
    def table_id(self) -> str:
        return self._table_id

    @property
    def instance_id(self):
        return self.instance.instance_id

    @property
    def project_id(self):
        return self.client.project

    @property
    def family_id(self) -> str:
        return "0"

    @property
    def incrementer_family_id(self) -> str:
        return "1"

    @property
    def log_family_id(self) -> str:
        return "2"

    @property
    def fan_out(self) -> int:
        return self._fan_out

    @property
    def chunk_size(self) -> np.ndarray:
        return self._chunk_size

    @property
    def n_layers(self) -> int:
        return self._n_layers

    @property
    def bitmasks(self) -> Dict[int, int]:
        return self._bitmasks

    def check_and_create_table(self) -> None:
        """ Checks if table exists and creates new one if necessary """
        table_ids = [t.table_id for t in self.instance.list_tables()]

        if not self.table_id in table_ids:
            self.table.create()
            f = self.table.column_family(self.family_id)
            f.create()

            f_inc = self.table.column_family(self.incrementer_family_id,
                                             gc_rule=MaxVersionsGCRule(1))
            f_inc.create()

            f_log = self.table.column_family(self.log_family_id)
            f_log.create()

            print("Table created")

    def check_and_write_table_parameters(self, param_key: str,
                                         value: Optional[np.uint64] = None
                                         ) -> np.uint64:
        """ Checks if a parameter already exists in the table. If it already
        exists it returns the stored value, else it stores the given value. It
        raises an exception if no value is passed and the parameter does not
        exist, yet.

        :param param_key: str
        :param value: np.uint64
        :return: np.uint64
            value
        """
        ser_param_key = serialize_key(param_key)
        row = self.table.read_row(serialize_key("params"))

        if row is None or ser_param_key not in row.cells[self.family_id]:
            assert value is not None

            val_dict = {param_key: np.array(value, dtype=np.uint64).tobytes()}
            row = self.mutate_row(serialize_key("params"), self.family_id,
                                  val_dict)

            self.bulk_write([row])
        else:
            value = row.cells[self.family_id][ser_param_key][0].value
            value = np.frombuffer(value, dtype=np.uint64)[0]

        return value

    def get_serialized_info(self):
        """ Rerturns dictionary that can be used to load this AnnotationMetaDB

        :return: dict
        """
        amdb_info = {"table_id": self.table_id,
                     "instance_id": self.instance_id,
                     "project_id": self.project_id,
                     "credentials": self.client.credentials}

        return amdb_info

    def get_chunk_layer(self, node_or_chunk_id: np.uint64) -> int:
        """ Extract Layer from Node ID or Chunk ID

        :param node_or_chunk_id: np.uint64
        :return: int
        """
        return int(node_or_chunk_id) >> 64 - self._n_bits_for_layer_id

    def get_chunk_coordinates(self, node_or_chunk_id: np.uint64
                              ) -> Tuple[int, int, int]:
        """ Extract X, Y and Z coordinate from Node ID or Chunk ID

        :param node_or_chunk_id: np.uint64
        :return: Tuple(int, int, int)
        """
        layer = self.get_chunk_layer(node_or_chunk_id)
        bits_per_dim = self.bitmasks[layer]

        x_offset = 64 - self._n_bits_for_layer_id - bits_per_dim
        y_offset = x_offset - bits_per_dim
        z_offset = y_offset - bits_per_dim

        x = int(node_or_chunk_id) >> x_offset & 2 ** bits_per_dim - 1
        y = int(node_or_chunk_id) >> y_offset & 2 ** bits_per_dim - 1
        z = int(node_or_chunk_id) >> z_offset & 2 ** bits_per_dim - 1
        return x, y, z

    def get_chunk_id(self, node_id: Optional[np.uint64] = None,
                     layer: Optional[int] = None,
                     x: Optional[int] = None,
                     y: Optional[int] = None,
                     z: Optional[int] = None) -> np.uint64:
        """ (1) Extract Chunk ID from Node ID
            (2) Build Chunk ID from Layer, X, Y and Z components

        :param node_id: np.uint64
        :param layer: int
        :param x: int
        :param y: int
        :param z: int
        :return: np.uint64
        """
        assert node_id is not None or all(v is not None
                                          for v in [layer, x, y, z])

        if node_id is not None:
            layer = self.get_chunk_layer(node_id)
        bits_per_dim = self.bitmasks[layer]

        if node_id is not None:
            chunk_offset = 64 - self._n_bits_for_layer_id - 3 * bits_per_dim
            return np.uint64((int(node_id) >> chunk_offset) << chunk_offset)
        else:

            assert x < 2 ** bits_per_dim
            assert y < 2 ** bits_per_dim
            assert z < 2 ** bits_per_dim

            layer_offset = 64 - self._n_bits_for_layer_id
            x_offset = layer_offset - bits_per_dim
            y_offset = x_offset - bits_per_dim
            z_offset = y_offset - bits_per_dim
            return np.uint64(layer << layer_offset | x << x_offset |
                             y << y_offset | z << z_offset)

    def get_chunk_ids_from_node_ids(self, node_ids: Iterable[np.uint64]
                                    ) -> np.ndarray:
        """ Extract a list of Chunk IDs from a list of Node IDs

        :param node_ids: np.ndarray(dtype=np.uint64)
        :return: np.ndarray(dtype=np.uint64)
        """
        # TODO: measure and improve performance(?)
        return np.array(list(map(lambda x: self.get_chunk_id(node_id=x),
                                 node_ids)), dtype=np.uint64)

    def get_segment_id_limit(self, node_or_chunk_id: np.uint64) -> np.uint64:
        """ Get maximum possible Segment ID for given Node ID or Chunk ID

        :param node_or_chunk_id: np.uint64
        :return: np.uint64
        """

        layer = self.get_chunk_layer(node_or_chunk_id)
        bits_per_dim = self.bitmasks[layer]
        chunk_offset = 64 - self._n_bits_for_layer_id - 3 * bits_per_dim
        return np.uint64(2 ** chunk_offset - 1)

    def get_segment_id(self, node_id: np.uint64) -> np.uint64:
        """ Extract Segment ID from Node ID

        :param node_id: np.uint64
        :return: np.uint64
        """

        return node_id & self.get_segment_id_limit(node_id)

    def get_node_id(self, segment_id: np.uint64,
                    chunk_id: Optional[np.uint64] = None,
                    layer: Optional[int] = None,
                    x: Optional[int] = None,
                    y: Optional[int] = None,
                    z: Optional[int] = None) -> np.uint64:
        """ (1) Build Node ID from Segment ID and Chunk ID
            (2) Build Node ID from Segment ID, Layer, X, Y and Z components

        :param segment_id: np.uint64
        :param chunk_id: np.uint64
        :param layer: int
        :param x: int
        :param y: int
        :param z: int
        :return: np.uint64
        """

        if chunk_id is not None:
            return chunk_id | segment_id
        else:
            return self.get_chunk_id(layer=layer, x=x, y=y, z=z) | segment_id

    def get_unique_node_id(self, chunk_id: np.uint64) -> np.uint64:
        """ Return unique Node ID for given Chunk ID

        atomic counter

        :param chunk_id: np.uint64
        :return: np.uint64
        """

        counter_key = serialize_key('counter')

        # Incrementer row keys start with an "i" followed by the chunk id
        row_key = serialize_key("i%s" % pad_node_id(chunk_id))
        append_row = self.table.row(row_key, append=True)
        append_row.increment_cell_value(self.incrementer_family_id,
                                        counter_key, 1)

        # This increments the row entry and returns the value AFTER incrementing
        latest_row = append_row.commit()
        segment_id_b = latest_row[self.incrementer_family_id][counter_key][0][0]
        segment_id = int.from_bytes(segment_id_b, byteorder="big")

        return self.get_node_id(np.uint64(segment_id), chunk_id=chunk_id)

    def get_max_node_id(self, chunk_id: np.uint64) -> np.uint64:
        """  Gets maximal node id in a chunk based on the atomic counter

        This is an approximation. It is not guaranteed that all ids smaller or
        equal to this id exists. However, it is guaranteed that no larger id
        exist at the time this function is executed.


        :return: uint64
        """

        counter_key = serialize_key('counter')

        # Incrementer row keys start with an "i"
        row_key = serialize_key("i%s" % pad_node_id(chunk_id))
        row = self.table.read_row(row_key)

        # Read incrementer value
        if row is not None:
            max_node_id_b = row.cells[self.incrementer_family_id][counter_key][0].value
            max_node_id = int.from_bytes(max_node_id_b, byteorder="big")
        else:
            max_node_id = 0

        return np.uint64(max_node_id)

    def get_unique_operation_id(self) -> np.uint64:
        """ Finds a unique operation id

        atomic counter

        Operations essentially live in layer 0. Even if segmentation ids might
        live in layer 0 one day, they would not collide with the operation ids
        because we write information belonging to operations in a separate
        family id.

        :return: str
        """

        counter_key = serialize_key('counter')

        # Incrementer row keys start with an "i"
        row_key = serialize_key("ioperations")
        append_row = self.table.row(row_key, append=True)
        append_row.increment_cell_value(self.incrementer_family_id,
                                        counter_key, 1)

        # This increments the row entry and returns the value AFTER incrementing
        latest_row = append_row.commit()
        operation_id_b = latest_row[self.incrementer_family_id][counter_key][0][0]
        operation_id = int.from_bytes(operation_id_b, byteorder="big")

        return np.uint64(operation_id)

    def get_max_operation_id(self) -> np.uint64:
        """  Gets maximal operation id based on the atomic counter

        This is an approximation. It is not guaranteed that all ids smaller or
        equal to this id exists. However, it is guaranteed that no larger id
        exist at the time this function is executed.


        :return: uint64
        """

        counter_key = serialize_key('counter')

        # Incrementer row keys start with an "i"
        row_key = serialize_key("ioperations")
        row = self.table.read_row(row_key)

        # Read incrementer value
        if row is not None:
            max_operation_id_b = row.cells[self.incrementer_family_id][counter_key][0].value
            max_operation_id = int.from_bytes(max_operation_id_b,
                                              byteorder="big")
        else:
            max_operation_id = 0

        return np.uint64(max_operation_id)

    def read_row(self, node_id: np.uint64, key: str, idx: int = 0,
                 dtype: type = np.uint64, get_time_stamp: bool = False) -> Any:
        """ Reads row from BigTable and takes care of serializations

        :param node_id: uint64
        :param key: table column
        :param idx: column list index
        :param dtype: np.dtype
        :param get_time_stamp: bool
        :return: row entry
        """
        key = serialize_key(key)

        row = self.table.read_row(serialize_uint64(node_id),
                                  filter_=ColumnQualifierRegexFilter(key))

        if row is None or key not in row.cells[self.family_id]:
            return None

        cell_entries = row.cells[self.family_id][key]

        if dtype is None:
            cell_value = cell_entries[idx].value
        else:
            cell_value = np.frombuffer(cell_entries[idx].value, dtype=dtype)

        if get_time_stamp:
            return cell_value, cell_entries[idx].timestamp
        else:
            return cell_value

    def mutate_row(self, row_key: bytes, column_family_id: str, val_dict: dict,
                   time_stamp: Optional[datetime.datetime] = None
                   ) -> bigtable.row.Row:
        """ Mutates a single row

        :param row_key: serialized bigtable row key
        :param column_family_id: str
            serialized column family id
        :param val_dict: dict
        :param time_stamp: None or datetime
        :return: list
        """
        row = self.table.row(row_key)

        for column, value in val_dict.items():
            row.set_cell(column_family_id=column_family_id, column=column,
                         value=value, timestamp=time_stamp)
        return row

    def bulk_write(self, rows: Iterable[bigtable.row.DirectRow],
                   root_ids: Optional[Union[np.uint64,
                                            Iterable[np.uint64]]] = None,
                   operation_id: Optional[np.uint64] = None,
                   slow_retry: bool = True) -> bool:
        """ Writes a list of mutated rows in bulk

        WARNING: If <rows> contains the same row (same row_key) and column
        key two times only the last one is effectively written to the BigTable
        (even when the mutations were applied to different columns)
        --> no versioning!

        :param rows: list
            list of mutated rows
        :param root_ids: list if uint64
        :param operation_id: uint64 or None
            operation_id (or other unique id) that *was* used to lock the root
            the bulk write is only executed if the root is still locked with
            the same id.
        :param slow_retry: bool
        """
        if slow_retry:
            initial = 5
        else:
            initial = 1

        retry_policy = Retry(
            predicate=if_exception_type((Aborted,
                                         DeadlineExceeded,
                                         ServiceUnavailable)),
            initial=initial,
            maximum=15.0,
            multiplier=2.0,
            deadline=LOCK_EXPIRED_TIME_DELTA.seconds)

        if root_ids is not None and operation_id is not None:
            if isinstance(root_ids, int):
                root_ids = [root_ids]

            if not self.check_and_renew_root_locks(root_ids, operation_id):
                return False

        status = self.table.mutate_rows(rows, retry=retry_policy)

        if not any(status):
            raise Exception(status)

        return True

    def range_read_chunk(self, layer: int, x: int, y: int, z: int,
                         n_retries: int = 100,
                         row_keys: Optional[Iterable[str]] = None,
                         yield_rows: bool = False) -> Union[
                                bigtable.row_data.PartialRowData,
                                Dict[bytes, bigtable.row_data.PartialRowData]]:
        """ Reads all ids within a chunk

        :param layer: int
        :param x: int
        :param y: int
        :param z: int
        :param n_retries: int
        :param row_keys: list of str
            more efficient read through row filters
        :param yield_rows: bool
        :return: list or yield of rows
        """
        if row_keys is not None:
            filters = []
            for k in row_keys:
                filters.append(ColumnQualifierRegexFilter(serialize_key(k)))

            if len(filters) > 1:
                row_filter = RowFilterUnion(filters)
            else:
                row_filter = filters[0]
        else:
            row_filter = None

        chunk_id = self.get_chunk_id(layer=layer, x=x, y=y, z=z)
        max_segment_id = self.get_segment_id_limit(chunk_id)

        # Define BigTable keys
        start_id = self.get_node_id(np.uint64(0), chunk_id=chunk_id)
        end_id = self.get_node_id(max_segment_id, chunk_id=chunk_id)

        if yield_rows:
            range_read_yield = self.table.yield_rows(
                start_key=serialize_uint64(start_id),
                end_key=serialize_uint64(end_id),
                filter_=row_filter)
            return range_read_yield
        else:
            # Set up read
            range_read = self.table.read_rows(
                start_key=serialize_uint64(start_id),
                end_key=serialize_uint64(end_id),
                # allow_row_interleaving=True,
                end_inclusive=False,
                filter_=row_filter)
            range_read.consume_all()
            # Execute read
            consume_success = False

            # Retry reading if any of the writes failed
            i_tries = 0
            while not consume_success and i_tries < n_retries:
                try:
                    range_read.consume_all()
                    consume_success = True
                except:
                    time.sleep(i_tries)
                i_tries += 1

            if not consume_success:
                raise Exception("Unable to consume chunk range read: "
                                "[%d, %d, %d], l = %d, n_retries = %d" %
                                (x, y, z, layer, n_retries))

            return range_read.rows

    def range_read_operations(self,
                              time_start: datetime.datetime = datetime.datetime.min,
                              time_end: datetime.datetime = None,
                              start_id: np.uint64 = 0,
                              end_id: np.uint64 = None,
                              n_retries: int = 100,
                              row_keys: Optional[Iterable[str]] = None
                              ) -> Dict[bytes, bigtable.row_data.PartialRowData]:
        """ Reads all ids within a chunk

        :param time_start: datetime
        :param time_end: datetime
        :param start_id: uint64
        :param end_id: uint64
        :param n_retries: int
        :param row_keys: list of str
            more efficient read through row filters
        :return: list or yield of rows
        """

        # Set defaults
        if end_id is None:
            end_id = self.get_max_operation_id()

        if time_end is None:
            time_end = datetime.datetime.utcnow()

        if end_id < start_id:
            return {}

        # Comply to resolution of BigTables TimeRange
        time_start -= datetime.timedelta(
            microseconds=time_start.microsecond % 1000)

        time_end -= datetime.timedelta(
            microseconds=time_end.microsecond % 1000)

        # Create filters: time and id range
        time_filter = TimestampRangeFilter(TimestampRange(start=time_start,
                                                          end=time_end))

        filters = [time_filter]
        if row_keys is not None:
            for k in row_keys:
                filters.append(ColumnQualifierRegexFilter(serialize_key(k)))

            if len(filters) > 1:
                row_filter = RowFilterUnion(filters)
            else:
                row_filter = filters[0]
        else:
            row_filter = None

        # Set up read
        range_read = self.table.read_rows(
            start_key=serialize_uint64(start_id),
            end_key=serialize_uint64(end_id),
            end_inclusive=False,
            filter_=row_filter)
        range_read.consume_all()

        # Execute read
        consume_success = False

        # Retry reading if any of the writes failed
        i_tries = 0
        while not consume_success and i_tries < n_retries:
            try:
                range_read.consume_all()
                consume_success = True
            except:
                time.sleep(i_tries)
            i_tries += 1

        if not consume_success:
            raise Exception("Unable to consume chunk range read: "
                            "n_retries = %d" % (n_retries))

        return range_read.rows

    def range_read_layer(self, layer_id):
        """ Reads all ids within a layer

        This can take a while depending on the size of the graph

        :param layer_id: int
        :return: list of rows
        """
        raise NotImplementedError()

    def test_if_nodes_are_in_same_chunk(self, node_ids: Sequence[np.uint64]
                                        ) -> bool:
        """ Test whether two nodes are in the same chunk

        :param node_ids: list of two ints
        :return: bool
        """
        assert len(node_ids) == 2
        return self.get_chunk_id(node_id=node_ids[0]) == \
            self.get_chunk_id(node_id=node_ids[1])

    def _create_split_log_row(self, operation_id: np.uint64, user_id: str,
                              root_ids: Sequence[np.uint64],
                              selected_atomic_ids: Sequence[np.uint64],
                              removed_edges: Sequence[np.uint64],
                              time_stamp: datetime.datetime
                              ) -> bigtable.row.Row:

        val_dict = {serialize_key("user"): serialize_key(user_id),
                    serialize_key("roots"):
                        np.array(root_ids, dtype=np.uint64).tobytes(),
                    serialize_key("atomic_ids"):
                        np.array(selected_atomic_ids).tobytes(),
                    serialize_key("removed_edges"):
                        np.array(removed_edges, dtype=np.uint64).tobytes()}

        row = self.mutate_row(serialize_uint64(operation_id),
                              self.log_family_id, val_dict, time_stamp)

        return row

    def _create_merge_log_row(self, operation_id: np.uint64, user_id: str,
                              root_ids: Sequence[np.uint64],
                              selected_atomic_ids: Sequence[np.uint64],
                              time_stamp: datetime.datetime
                              ) -> bigtable.row.Row:

        val_dict = {serialize_key("user"):
                        serialize_key(user_id),
                    serialize_key("roots"):
                        np.array(root_ids, dtype=np.uint64).tobytes(),
                    serialize_key("atomic_ids"):
                        np.array(selected_atomic_ids).tobytes()}

        row = self.mutate_row(serialize_uint64(operation_id),
                              self.log_family_id, val_dict, time_stamp)

        return row

    def add_atomic_edges_in_chunks(self, edge_ids: np.ndarray,
                                   cross_edge_ids: np.ndarray,
                                   edge_affs: Sequence[np.float32],
                                   cross_edge_affs: Sequence[np.float32],
                                   isolated_node_ids: Sequence[np.uint64],
                                   verbose: bool = False,
                                   time_stamp: Optional[datetime.datetime] = None):
        """ Creates atomic nodes in first abstraction layer for a SINGLE chunk

        Alle edges (edge_ids) need to be from one chunk and no nodes should
        exist for this chunk prior to calling this function. All cross edges
        (cross_edge_ids) have to point out the chunk (first entry is the id
        within the chunk)

        :param edge_ids: n x 2 array of uint64s
        :param cross_edge_ids: m x 2 array of uint64s
        :param edge_affs: float array of length n
        :param cross_edge_affs: float array of length m
        :param isolated_node_ids: list of uint64s
            ids of nodes that have no edge in the chunked graph
        :param verbose: bool
        :param time_stamp: datetime
        """
        if time_stamp is None:
            time_stamp = datetime.datetime.utcnow()

        if time_stamp.tzinfo is None:
            time_stamp = UTC.localize(time_stamp)

        # Catch trivial case
        if edge_ids.size == 0 and cross_edge_ids.size == 0 and \
                len(isolated_node_ids) == 0:
            return 0

        # Make parent id creation easier
        if edge_ids.size > 0:
            chunk_id_c = self.get_chunk_coordinates(edge_ids[0, 0])
        elif cross_edge_ids.size > 0:
            chunk_id_c = self.get_chunk_coordinates(cross_edge_ids[0, 0])
        else:
            chunk_id_c = self.get_chunk_coordinates(isolated_node_ids[0])

        parent_chunk_id = self.get_chunk_id(layer=2, x=chunk_id_c[0],
                                            y=chunk_id_c[1], z=chunk_id_c[2])

        # Get connected component within the chunk
        chunk_g = nx.from_edgelist(edge_ids)

        isolated_node_mask = ~np.in1d(cross_edge_ids[:, 0], np.unique(edge_ids))
        chunk_g.add_nodes_from(cross_edge_ids[:, 0][isolated_node_mask])
        chunk_g.add_nodes_from(isolated_node_ids)
        ccs = list(nx.connected_components(chunk_g))

        # Add rows for nodes that are in this chunk
        # a connected component at a time
        node_c = 0  # Just a counter for the print / speed measurement
        time_start = time.time()
        for i_cc, cc in enumerate(ccs):
            if verbose and node_c > 0:
                dt = time.time() - time_start
                print("%5d at %5d - %.5fs             " %
                      (i_cc, node_c, dt / node_c), end="\r")

            rows = []

            node_ids = np.array(list(cc))

            # Create parent id
            parent_id = self.get_unique_node_id(parent_chunk_id)
            parent_id_b = np.array(parent_id, dtype=np.uint64).tobytes()

            parent_cross_edges = np.array([], dtype=np.uint64).reshape(0, 2)

            # Add rows for nodes that are in this chunk
            for i_node_id, node_id in enumerate(node_ids):
                # Extract edges relevant to this node
                edge_col1_mask = edge_ids[:, 0] == node_id
                edge_col2_mask = edge_ids[:, 1] == node_id

                # Cross edges are ordered to always point OUT of the chunk
                cross_edge_mask = cross_edge_ids[:, 0] == node_id

                parent_cross_edges =\
                    np.concatenate([parent_cross_edges,
                                    cross_edge_ids[cross_edge_mask]])

                connected_partner_ids = \
                    np.concatenate([edge_ids[edge_col1_mask][:, 1],
                                    edge_ids[edge_col2_mask][:, 0],
                                    cross_edge_ids[cross_edge_mask][:, 1]]).tobytes()

                connected_partner_affs = \
                    np.concatenate([
                        edge_affs[np.logical_or(edge_col1_mask,
                                                edge_col2_mask)],
                        cross_edge_affs[cross_edge_mask]]).tobytes()

                # Create node
                val_dict = {"atomic_partners": connected_partner_ids,
                            "atomic_affinities": connected_partner_affs,
                            "parents": parent_id_b}

                rows.append(self.mutate_row(serialize_uint64(node_id),
                                            self.family_id, val_dict,
                                            time_stamp=time_stamp))
                node_c += 1

            # Create parent node
            val_dict = {"children": node_ids.tobytes(),
                        "atomic_cross_edges": parent_cross_edges.tobytes()}

            rows.append(self.mutate_row(serialize_uint64(parent_id),
                                        self.family_id, val_dict,
                                        time_stamp=time_stamp))

            node_c += 1

            self.bulk_write(rows)

        if verbose:
            try:
                dt = time.time() - time_start
                print("Average time: %.5fs / node; %.5fs / edge - "
                      "Number of edges: %6d, %6d" %
                      (dt / node_c, dt / len(edge_ids), len(edge_ids),
                       len(cross_edge_ids)))
            except:
                print("WARNING: NOTHING HAPPENED")

    def add_layer(self, layer_id: int,
                  child_chunk_coords: Sequence[Sequence[int]],
                  time_stamp: Optional[datetime.datetime] = None,
                  n_threads: int = 20) -> None:
        """ Creates the abstract nodes for a given chunk in a given layer

        :param layer_id: int
        :param child_chunk_coords: int array of length 3
            coords in chunk space
        :param time_stamp: datetime
        :param n_threads: int
        """
        def _resolve_cross_chunk_edges_thread(args) -> None:
            start, end = args
            for i_child_key, child_key in\
                    enumerate(atomic_partner_id_dict_keys[start: end]):
                this_atomic_partner_ids = atomic_partner_id_dict[child_key]
                this_atomic_child_ids = atomic_child_id_dict[child_key]

                leftover_mask = ~np.in1d(this_atomic_partner_ids,
                                         u_atomic_child_ids)
                leftover_atomic_edges[child_key] = \
                    np.concatenate([this_atomic_child_ids[leftover_mask, None],
                                    this_atomic_partner_ids[leftover_mask, None]],
                                   axis=1)

                partners = np.unique(child_ids[np.in1d(atomic_child_ids,
                                                       this_atomic_partner_ids)])

                if len(partners) > 0:
                    these_edges =\
                        np.concatenate([np.array([child_key] * len(partners),
                                                 dtype=np.uint64)[:, None],
                                        partners[:, None]], axis=1)
                    edge_ids.extend(these_edges)

        def _write_out_connected_components(args) -> None:
            start, end = args
            for i_cc, cc in enumerate(ccs[start: end]):
                    rows = []

                    node_ids = np.array(list(cc))

                    parent_id = self.get_unique_node_id(chunk_id)
                    parent_id_b = np.array(parent_id, dtype=np.uint64).tobytes()

                    parent_cross_edges = np.array([],
                                                  dtype=np.uint64).reshape(0, 2)

                    # Add rows for nodes that are in this chunk
                    for i_node_id, node_id in enumerate(node_ids):

                        # Extract edges relevant to this node
                        parent_cross_edges =\
                            np.concatenate([parent_cross_edges,
                                            leftover_atomic_edges[node_id]])

                        # Create node
                        val_dict = {"parents": parent_id_b}

                        rows.append(self.mutate_row(serialize_uint64(node_id),
                                                    self.family_id, val_dict,
                                                    time_stamp=time_stamp))

                    # Create parent node
                    val_dict = {"children":
                                    node_ids.tobytes(),
                                "atomic_cross_edges":
                                    parent_cross_edges.tobytes()}

                    rows.append(self.mutate_row(serialize_uint64(parent_id),
                                                self.family_id, val_dict,
                                                time_stamp=time_stamp))

                    self.bulk_write(rows)

        if time_stamp is None:
            time_stamp = datetime.datetime.utcnow()

        if time_stamp.tzinfo is None:
            time_stamp = UTC.localize(time_stamp)

        # 1 ----------
        # The first part is concerned with reading data from the child nodes
        # of this layer and pre-processing it for the second part

        time_start = time.time()

        # ids in lowest layer
        atomic_child_ids = np.array([], dtype=np.uint64)

        # ids in layer one below this one
        child_ids = np.array([], dtype=np.uint64)
        atomic_partner_id_dict = {}
        atomic_child_id_dict = {}

        leftover_atomic_edges = {}

        for chunk_coord in child_chunk_coords:
            # Get start and end key
            x, y, z = chunk_coord

            range_read = self.range_read_chunk(layer_id - 1, x, y, z,
                                               row_keys=["atomic_cross_edges"],
                                               yield_rows=False)

            # Loop through nodes from this chunk
            for row_key, row_data in range_read.items():
                row_key = deserialize_uint64(row_key)

                cell = row_data.cells[self.family_id][serialize_key("atomic_cross_edges")]
                atomic_edges_b = cell[0].value
                atomic_edges = np.frombuffer(atomic_edges_b,
                                             dtype=np.uint64).reshape(-1, 2)

                atomic_partner_id_dict[int(row_key)] = atomic_edges[:, 1]
                atomic_child_id_dict[int(row_key)] = atomic_edges[:, 0]

                atomic_child_ids = np.concatenate([atomic_child_ids,
                                                   atomic_edges[:, 0]])
                child_ids =\
                    np.concatenate([child_ids,
                                    np.array([row_key] * len(atomic_edges[:, 0]),
                                             dtype=np.uint64)])

        print("Time iterating through subchunks: %.3fs" %
              (time.time() - time_start))
        time_start = time.time()

        # Extract edges from remaining cross chunk edges
        # and maintain unused cross chunk edges
        edge_ids = []
        u_atomic_child_ids = np.unique(atomic_child_ids)
        atomic_partner_id_dict_keys = \
            np.array(list(atomic_partner_id_dict.keys()), dtype=np.uint64)

        if n_threads > 1:
            n_jobs = n_threads * 3 # Heuristic
        else:
            n_jobs = 1

        spacing = np.linspace(0, len(atomic_partner_id_dict_keys),
                              n_jobs+1).astype(np.int)
        starts = spacing[:-1]
        ends = spacing[1:]

        multi_args = list(zip(starts, ends))

        mu.multithread_func(_resolve_cross_chunk_edges_thread, multi_args,
                            n_threads=n_threads)

        print("Time resolving cross chunk edges: %.3fs" %
              (time.time() - time_start))
        time_start = time.time()

        # 2 ----------
        # The second part finds connected components, writes the parents to
        # BigTable and updates the childs

        # Make parent id creation easier
        x, y, z = np.min(child_chunk_coords, axis=0) // self.fan_out
        chunk_id = self.get_chunk_id(layer=layer_id, x=x, y=y, z=z)

        # Extract connected components
        chunk_g = nx.from_edgelist(edge_ids)
        # chunk_g.add_nodes_from(atomic_partner_id_dict_keys)

        # Add single node objects that have no edges
        add_ccs = []

        isolated_node_mask = ~np.in1d(atomic_partner_id_dict_keys,
                                      np.unique(edge_ids))
        for node_id in atomic_partner_id_dict_keys[isolated_node_mask]:
            add_ccs.append([node_id])

        ccs = list(nx.connected_components(chunk_g)) + add_ccs

        # Add rows for nodes that are in this chunk
        # a connected component at a time

        spacing = np.linspace(0, len(ccs), n_jobs+1).astype(np.int)
        starts = spacing[:-1]
        ends = spacing[1:]

        multi_args = list(zip(starts, ends))

        mu.multithread_func(_write_out_connected_components, multi_args,
                            n_threads=n_threads)

        print("Time connected components: %.3fs" % (time.time() - time_start))

    def get_parent(self, node_id: np.uint64,
                   get_only_relevant_parent: bool = True,
                   time_stamp: Optional[datetime.datetime] = None) -> Union[
                       List[Tuple[np.uint64, datetime.datetime]],
                       np.uint64, None]:
        """ Acquires parent of a node at a specific time stamp

        :param node_id: uint64
        :param get_only_relevant_parent: bool
            True: return single parent according to time_stamp
            False: return n x 2 list of all parents
                   ((parent_id, time_stamp), ...)
        :param time_stamp: datetime or None
        :return: uint64 or None
        """
        if time_stamp is None:
            time_stamp = datetime.datetime.utcnow()

        if time_stamp.tzinfo is None:
            time_stamp = UTC.localize(time_stamp)

        parent_key = serialize_key("parents")
        all_parents = []

        p_filter_ = ColumnQualifierRegexFilter(parent_key)
        row = self.table.read_row(serialize_uint64(node_id), filter_=p_filter_)

        if row and parent_key in row.cells[self.family_id]:
            for parent_entry in row.cells[self.family_id][parent_key]:
                if get_only_relevant_parent:
                    if parent_entry.timestamp > time_stamp:
                        continue
                    else:
                        return np.frombuffer(parent_entry.value,
                                             dtype=np.uint64)[0]
                else:
                    all_parents.append((np.frombuffer(parent_entry.value,
                                                      dtype=np.uint64)[0],
                                        parent_entry.timestamp))
        else:
            return None

        if len(all_parents) == 0:
            raise Exception("Did not find a valid parent for %d with"
                            " the given time stamp" % node_id)
        else:
            return all_parents

    def get_children(self, node_id: np.uint64) -> np.ndarray:
        """ Returns all children of a node

        :param node_id: np.uint64
        :return: np.ndarray[np.uint64]
        """
        children = self.read_row(node_id, "children", dtype=np.uint64)

        if children is None:
            return np.empty(0, dtype=np.uint64)
        else:
            return children

    def get_root(self, node_id: np.uint64,
                 time_stamp: Optional[datetime.datetime] = None
                 ) -> Union[List[np.uint64], np.uint64]:
        """ Takes a node id and returns the associated agglomeration ids

        :param atomic_id: uint64
        :param time_stamp: None or datetime
        :return: np.uint64
        """
        if time_stamp is None:
            time_stamp = datetime.datetime.utcnow()

        if time_stamp.tzinfo is None:
            time_stamp = UTC.localize(time_stamp)

        early_finish = True

        if self.get_chunk_layer(node_id) == self.n_layers:
            raise Exception("node is already root")

        parent_id = node_id

        while early_finish:
            parent_id = node_id

            early_finish = False

            for i_layer in range(self.get_chunk_layer(node_id)+1,
                                 int(self.n_layers + 1)):
                temp_parent_id = self.get_parent(parent_id, time_stamp=time_stamp)

                if temp_parent_id is None:
                    early_finish = True
                    break
                else:
                    parent_id = temp_parent_id

        return parent_id

    def get_all_parents(self, node_id: np.uint64,
                        time_stamp: Optional[datetime.datetime] = None
                        ) -> Union[List[np.uint64], np.uint64]:
        """ Takes a node id and returns all parents and parents' parents up to
            the top

        :param atomic_id: uint64
        :param time_stamp: None or datetime
        :return: np.uint64
        """
        if time_stamp is None:
            time_stamp = datetime.datetime.utcnow()

        if time_stamp.tzinfo is None:
            time_stamp = UTC.localize(time_stamp)

        early_finish = True
        parent_ids: List[np.uint64] = []

        while early_finish:
            parent_id = node_id
            parent_ids = []

            early_finish = False

            for i_layer in range(self.get_chunk_layer(node_id)+1,
                                 int(self.n_layers + 1)):
                temp_parent_id = self.get_parent(parent_id,
                                                 time_stamp=time_stamp)

                if temp_parent_id is None:
                    early_finish = True
                    break
                else:
                    parent_id = temp_parent_id
                    parent_ids.append(parent_id)

        return parent_ids

    def lock_root_loop(self, root_ids: Sequence[np.uint64],
                       operation_id: np.uint64, max_tries: int = 1,
                       waittime_s: float = 0.5) -> Tuple[bool, np.ndarray]:
        """ Attempts to lock multiple roots at the same time

        :param root_ids: list of uint64
        :param operation_id: uint64
        :param max_tries: int
        :param waittime_s: float
        :return: bool, list of uint64s
            success, latest root ids
        """

        i_try = 0
        while i_try < max_tries:
            lock_acquired = False

            # Collect latest root ids
            new_root_ids: List[np.uint64] = []
            for i_root_id in range(len(root_ids)):
                latest_root_ids = self.get_latest_root_id(root_ids[i_root_id])

                new_root_ids.extend(latest_root_ids)

            # Attempt to lock all latest root ids
            root_ids = np.unique(new_root_ids)
            for i_root_id in range(len(root_ids)):

                print(i_root_id, root_ids[i_root_id])
                lock_acquired = self.lock_single_root(root_ids[i_root_id],
                                                      operation_id)

                # Roll back locks if one root cannot be locked
                if not lock_acquired:
                    for j_root_id in range(i_root_id):
                        self.unlock_root(root_ids[j_root_id], operation_id)
                    break

            if lock_acquired:
                return True, root_ids

            time.sleep(waittime_s)
            i_try += 1
            print(i_try)

        return False, root_ids

    def lock_single_root(self, root_id: np.uint64, operation_id: np.uint64
                         ) -> bool:
        """ Attempts to lock the latest version of a root node

        :param root_id: uint64
        :param operation_id: uint64
            an id that is unique to the process asking to lock the root node
        :return: bool
            success
        """

        operation_id_b = serialize_uint64(operation_id)

        lock_key = serialize_key("lock")
        new_parents_key = serialize_key("new_parents")

        # Build a column filter which tests if a lock was set (== lock column
        # exists) and if it is still valid (timestamp younger than
        # LOCK_EXPIRED_TIME_DELTA) and if there is no new parent (== new_parents
        # exists)

        time_cutoff = datetime.datetime.utcnow() - LOCK_EXPIRED_TIME_DELTA

        # Comply to resolution of BigTables TimeRange
        time_cutoff -= datetime.timedelta(
            microseconds=time_cutoff.microsecond % 1000)

        time_filter = TimestampRangeFilter(TimestampRange(start=time_cutoff))

        # lock_key_filter = ColumnQualifierRegexFilter(lock_key)
        # new_parents_key_filter = ColumnQualifierRegexFilter(new_parents_key)

        lock_key_filter = ColumnRangeFilter(
            column_family_id=self.family_id,
            start_column=lock_key,
            end_column=lock_key,
            inclusive_start=True,
            inclusive_end=True)

        new_parents_key_filter = ColumnRangeFilter(
            column_family_id=self.family_id,
            start_column=new_parents_key,
            end_column=new_parents_key,
            inclusive_start=True,
            inclusive_end=True)

        # Combine filters together
        chained_filter = RowFilterChain([time_filter, lock_key_filter])
        combined_filter = ConditionalRowFilter(
            base_filter=chained_filter,
            true_filter=PassAllFilter(True),
            false_filter=new_parents_key_filter)

        # Get conditional row using the chained filter
        root_row = self.table.row(serialize_uint64(root_id),
                                  filter_=combined_filter)

        # Set row lock if condition returns no results (state == False)
        time_stamp = datetime.datetime.utcnow()
        root_row.set_cell(self.family_id, lock_key, operation_id_b, state=False,
                          timestamp=time_stamp)

        # The lock was acquired when set_cell returns False (state)
        lock_acquired = not root_row.commit()

        return lock_acquired

    def unlock_root(self, root_id: np.uint64, operation_id: np.uint64) -> bool:
        """ Unlocks a root

        This is mainly used for cases where multiple roots need to be locked and
        locking was not sucessful for all of them

        :param root_id: np.uint64
        :param operation_id: uint64
            an id that is unique to the process asking to lock the root node
        :return: bool
            success
        """
        operation_id_b = serialize_uint64(operation_id)

        lock_key = serialize_key("lock")

        # Build a column filter which tests if a lock was set (== lock column
        # exists) and if it is still valid (timestamp younger than
        # LOCK_EXPIRED_TIME_DELTA) and if the given operation_id is still
        # the active lock holder

        time_cutoff = datetime.datetime.utcnow() - LOCK_EXPIRED_TIME_DELTA

        # Comply to resolution of BigTables TimeRange
        time_cutoff -= datetime.timedelta(
            microseconds=time_cutoff.microsecond % 1000)

        time_filter = TimestampRangeFilter(TimestampRange(start=time_cutoff))

        # column_key_filter = ColumnQualifierRegexFilter(lock_key)
        # value_filter = ColumnQualifierRegexFilter(operation_id_b)

        column_key_filter = ColumnRangeFilter(
            column_family_id=self.family_id,
            start_column=lock_key,
            end_column=lock_key,
            inclusive_start=True,
            inclusive_end=True)

        value_filter = ValueRangeFilter(
            start_value=operation_id_b,
            end_value=operation_id_b,
            inclusive_start=True,
            inclusive_end=True)

        # Chain these filters together
        chained_filter = RowFilterChain([time_filter, column_key_filter,
                                         value_filter])

        # Get conditional row using the chained filter
        root_row = self.table.row(serialize_uint64(root_id),
                                  filter_=chained_filter)

        # Delete row if conditions are met (state == True)
        root_row.delete_cell(self.family_id, lock_key, state=True)

        return root_row.commit()

    def check_and_renew_root_locks(self, root_ids: Iterable[np.uint64],
                                   operation_id: np.uint64) -> bool:
        """ Tests if the roots are locked with the provided operation_id and
        renews the lock to reset the time_stam

        This is mainly used before executing a bulk write

        :param root_ids: uint64
        :param operation_id: uint64
            an id that is unique to the process asking to lock the root node
        :return: bool
            success
        """

        for root_id in root_ids:
            if not self.check_and_renew_root_lock_single(root_id, operation_id):
                return False

        return True

    def check_and_renew_root_lock_single(self, root_id: np.uint64,
                                         operation_id: np.uint64) -> bool:
        """ Tests if the root is locked with the provided operation_id and
        renews the lock to reset the time_stam

        This is mainly used before executing a bulk write

        :param root_id: uint64
        :param operation_id: uint64
            an id that is unique to the process asking to lock the root node
        :return: bool
            success
        """
        operation_id_b = serialize_uint64(operation_id)

        lock_key = serialize_key("lock")
        new_parents_key = serialize_key("new_parents")

        # Build a column filter which tests if a lock was set (== lock column
        # exists) and if the given operation_id is still the active lock holder
        # and there is no new parent (== new_parents column exists). The latter
        # is not necessary but we include it as a backup to prevent things
        # from going really bad.

        # column_key_filter = ColumnQualifierRegexFilter(lock_key)
        # value_filter = ColumnQualifierRegexFilter(operation_id_b)

        column_key_filter = ColumnRangeFilter(
            column_family_id=self.family_id,
            start_column=lock_key,
            end_column=lock_key,
            inclusive_start=True,
            inclusive_end=True)

        value_filter = ValueRangeFilter(
            start_value=operation_id_b,
            end_value=operation_id_b,
            inclusive_start=True,
            inclusive_end=True)

        new_parents_key_filter = ColumnRangeFilter(
            column_family_id=self.family_id, start_column=new_parents_key,
            end_column=new_parents_key, inclusive_start=True,
            inclusive_end=True)

        # Chain these filters together
        chained_filter = RowFilterChain([column_key_filter, value_filter])
        combined_filter = ConditionalRowFilter(
            base_filter=chained_filter,
            true_filter=new_parents_key_filter,
            false_filter=PassAllFilter(True))

        # Get conditional row using the chained filter
        root_row = self.table.row(serialize_uint64(root_id),
                                  filter_=combined_filter)

        # Set row lock if condition returns a result (state == True)
        root_row.set_cell(self.family_id, lock_key, operation_id_b, state=False)

        # The lock was acquired when set_cell returns True (state)
        lock_acquired = not root_row.commit()

        return lock_acquired

    def get_latest_root_id(self, root_id: np.uint64) -> np.ndarray:
        """ Returns the latest root id associated with the provided root id

        :param root_id: uint64
        :return: list of uint64s
        """

        id_working_set = [root_id]
        new_parent_key = serialize_key("new_parents")
        latest_root_ids = []

        while len(id_working_set) > 0:

            next_id = id_working_set[0]
            del(id_working_set[0])
            r = self.table.read_row(serialize_uint64(next_id))

            # Check if a new root id was attached to this root id
            if new_parent_key in r.cells[self.family_id]:
                id_working_set.extend(
                    np.frombuffer(
                        r.cells[self.family_id][new_parent_key][0].value,
                        dtype=np.uint64))
            else:
                latest_root_ids.append(next_id)

        return np.unique(latest_root_ids)

    def read_agglomeration_id_history(self, agglomeration_id: np.uint64,
                                      time_stamp:
                                      Optional[datetime.datetime] = None
                                      ) -> np.ndarray:
        """ Returns all agglomeration ids agglomeration_id was part of

        :param agglomeration_id: np.uint64
        :param time_stamp: None or datetime
            restrict search to ids created after this time_stamp
            None=search whole history
        :return: array of int
        """
        if time_stamp is None:
            time_stamp = datetime.datetime.min

        if time_stamp.tzinfo is None:
            time_stamp = UTC.localize(time_stamp)

        id_working_set = np.array([agglomeration_id], dtype=np.uint64)
        visited_ids = []
        id_history = [agglomeration_id]

        former_parent_key = serialize_key("former_parents")
        new_parent_key = serialize_key("new_parents")

        i = 0
        while len(id_working_set) > 0:
            i += 1

            next_id = id_working_set[0]
            visited_ids.append(id_working_set[0])

            # Get current row
            r = self.table.read_row(serialize_uint64(next_id))

            # Check if there is a newer parent and append
            if new_parent_key in r.cells[self.family_id]:
                new_parent_ids_b = \
                    r.cells[self.family_id][new_parent_key][0].value
                new_parent_ids = np.frombuffer(new_parent_ids_b,
                                               dtype=np.uint64)

                id_working_set = np.concatenate([id_working_set,
                                                 new_parent_ids])
                id_history.extend(new_parent_ids)

            # Check if there is an older parent and append if not too old
            if former_parent_key in r.cells[self.family_id]:
                cell = r.cells[self.family_id][former_parent_key][0]
                if time_stamp < cell.timestamp:
                    former_parent_ids_b = \
                        r.cells[self.family_id][former_parent_key][0].value
                    former_parent_ids = np.frombuffer(former_parent_ids_b,
                                                      dtype=np.uint64)

                    id_working_set = np.concatenate([id_working_set,
                                                     former_parent_ids])
                    id_history.extend(former_parent_ids)

            id_working_set = id_working_set[~np.in1d(id_working_set, visited_ids)]

        return np.unique(id_history)

    def get_subgraph(self, agglomeration_id: np.uint64,
                     bounding_box: Optional[Sequence[Sequence[int]]] = None,
                     bb_is_coordinate: bool = False, stop_lvl: int = 1,
                     get_edges: bool = False
                     ) -> Union[Tuple[np.ndarray, np.ndarray], np.ndarray]:
        """ Returns all edges between supervoxels belonging to the specified
            agglomeration id within the defined bouning box

        :param agglomeration_id: int
        :param bounding_box: [[x_l, y_l, z_l], [x_h, y_h, z_h]]
        :param bb_is_coordinate: bool
        :param stop_lvl: int
        :param get_edges: bool
        :return: edge list
        """
        # Helper functions for multithreading
        def _handle_subgraph_children_layer2_edges_thread(
                child_ids: Iterable[np.uint64]) -> Tuple[List[np.ndarray],
                                                         List[np.float32]]:

            _edges = []
            _affinities = []
            for child_id in child_ids:
                this_edges, this_affinities = self.get_subgraph_chunk(
                    child_id, time_stamp=time_stamp)
                _edges.extend(this_edges)
                _affinities.extend(this_affinities)
            return _edges, _affinities

        def _handle_subgraph_children_layer2_thread(
                child_ids: Iterable[np.uint64]) -> None:

            for child_id in child_ids:
                atomic_ids.extend(self.get_children(child_id))

        def _handle_subgraph_children_higher_layers_thread(
                child_ids: Iterable[np.uint64]) -> None:

            for child_id in child_ids:
                _children = self.get_children(child_id)

                if bounding_box is not None:
                    chunk_ids = self.get_chunk_ids_from_node_ids(_children)
                    chunk_ids = np.array([self.get_chunk_coordinates(c)
                                          for c in chunk_ids])
                    chunk_ids = np.array(chunk_ids)

                    bounding_box_layer = bounding_box / self.fan_out ** np.max([0, (layer - 3)])

                    bound_check = np.array([
                        np.all(chunk_ids < bounding_box_layer[1], axis=1),
                        np.all(chunk_ids + 1 > bounding_box_layer[0], axis=1)]).T

                    bound_check_mask = np.all(bound_check, axis=1)
                    _children = _children[bound_check_mask]

                new_childs.extend(_children)

        # Make sure that edges are not requested if we should stop on an
        # intermediate level
        assert stop_lvl == 1 or not get_edges

        if get_edges:
            time_stamp = self.read_row(agglomeration_id, "children",
                                       get_time_stamp=True)[1]

        if bounding_box is not None:

            if bb_is_coordinate:
                bounding_box = np.array(bounding_box,
                                        dtype=np.float32) / self.chunk_size
                bounding_box[0] = np.floor(bounding_box[0])
                bounding_box[1] = np.ceil(bounding_box[1])
                bounding_box = bounding_box.astype(np.int)
            else:
                bounding_box = np.array(bounding_box, dtype=np.int)

        edges = np.array([], dtype=np.uint64).reshape(0, 2)
        atomic_ids = []
        affinities = np.array([], dtype=np.float32)
        child_ids = [agglomeration_id]

        time_start = time.time()
        while len(child_ids) > 0:
            new_childs = []
            layer = self.get_chunk_layer(child_ids[0])

            if stop_lvl == layer:
                atomic_ids = child_ids
                break

            # Use heuristic to guess the optimal number of threads
            n_child_ids = len(child_ids)
            this_n_threads = int(n_child_ids // 20) + 1

            if layer == 2:
                if get_edges:
                    edges_and_affinities = mu.multithread_func(
                        _handle_subgraph_children_layer2_edges_thread,
                        np.array_split(child_ids, this_n_threads),
                        n_threads=this_n_threads, debug=this_n_threads == 1)

                    for edges_and_affinities_pair in edges_and_affinities:
                        _edges, _affinities = edges_and_affinities_pair
                        affinities = np.concatenate([affinities, _affinities])
                        edges = np.concatenate([edges, _edges])
                else:
                    mu.multithread_func(
                        _handle_subgraph_children_layer2_thread,
                        np.array_split(child_ids, this_n_threads),
                        n_threads=this_n_threads, debug=this_n_threads == 1)
            else:
                mu.multithread_func(
                    _handle_subgraph_children_higher_layers_thread,
                    np.array_split(child_ids, this_n_threads),
                    n_threads=this_n_threads, debug=this_n_threads == 1)

            child_ids = new_childs

            print("Layer %d: %.3fms for %d chunks with %d threads" %
                  (layer, (time.time() - time_start) * 1000, n_child_ids,
                   this_n_threads))
            time_start = time.time()

        atomic_ids = np.array(atomic_ids, np.uint64)

        if get_edges:
            return edges, affinities
        else:
            return atomic_ids

    def get_atomic_partners(self, atomic_id: np.uint64,
                            time_stamp: Optional[datetime.datetime] = None
                            ) -> Tuple[np.ndarray, np.ndarray]:
        """ Extracts the atomic partners and affinities for a given timestamp

        :param atomic_id: np.uint64
        :param time_stamp: None or datetime
        :return: list of uint64, list of float32
        """
        if time_stamp is None:
            time_stamp = datetime.datetime.utcnow()

        if time_stamp.tzinfo is None:
            time_stamp = UTC.localize(time_stamp)

        edge_key = serialize_key("atomic_partners")
        affinity_key = serialize_key("atomic_affinities")

        filters = [ColumnQualifierRegexFilter(edge_key),
                   ColumnQualifierRegexFilter(affinity_key)]

        filter_ = RowFilterUnion(filters)

        partners = np.array([], dtype=np.uint64)
        affinities = np.array([], dtype=np.float32)

        r = self.table.read_row(serialize_uint64(atomic_id),
                                filter_=filter_)

        # Shortcut for the trivial case that there have been no changes to
        # the edges of this child:
        if len(r.cells[self.family_id][edge_key]) == 0:
            partners = np.frombuffer(
                r.cells[self.family_id][edge_key][0].value, dtype=np.uint64)
            affinities = np.frombuffer(
                r.cells[self.family_id][affinity_key][0].value,
                dtype=np.float32)

        # From new to old: Add partners that are not
        # in the edge list of this child. This assures that more recent
        # changes are prioritized. For each, check if the time_stamp
        # is satisfied.
        # Note: The creator writes one list of partners (edges) and
        # affinities. Each edit makes only small edits (yet), hence,
        # all but the oldest entry are short lists of length ~ 1-10

        for i_edgelist in range(len(r.cells[self.family_id][edge_key])):
            cell = r.cells[self.family_id][edge_key][i_edgelist]
            if time_stamp >= cell.timestamp:
                partner_batch_b = \
                    r.cells[self.family_id][edge_key][i_edgelist].value
                partner_batch = np.frombuffer(partner_batch_b,
                                              dtype=np.uint64)

                affinity_batch_b = \
                    r.cells[self.family_id][affinity_key][i_edgelist].value
                affinity_batch = np.frombuffer(affinity_batch_b,
                                               dtype=np.float32)
                partner_batch_m = ~np.in1d(partner_batch, partners)

                partners = np.concatenate([partners,
                                           partner_batch[partner_batch_m]])
                affinities = np.concatenate([affinities,
                                             affinity_batch[partner_batch_m]])

        # Take care of removed edges (affinity == 0)
        partners_m = affinities > 0
        partners = partners[partners_m]
        affinities = affinities[partners_m]

        return partners, affinities

    def get_subgraph_chunk(self, parent_id: np.uint64, make_unique: bool = True,
                           time_stamp: Optional[datetime.datetime] = None
                           ) -> Tuple[np.ndarray, np.ndarray]:
        """ Takes an atomic id and returns the associated agglomeration ids

        :param parent_id: np.uint64
        :param time_stamp: None or datetime
        :return: edge list
        """
        def _read_atomic_partners(child_id_block: Iterable[np.uint64]
                                  ) -> Tuple[np.ndarray, np.ndarray]:
            thread_edges = np.array([], dtype=np.uint64).reshape(0, 2)
            thread_affinities = np.array([], dtype=np.float32)

            for child_id in child_id_block:
                node_edges, node_affinities = \
                    self.get_atomic_partners(child_id, time_stamp=time_stamp)

                # If we have edges add them to the chunk global edge list
                if len(node_edges) > 0:
                    # Build n x 2 edge list from partner list
                    node_edges = \
                        np.concatenate([np.ones((len(node_edges), 1),
                                                dtype=np.uint64) * child_id,
                                        node_edges[:, None]], axis=1)

                    thread_edges = np.concatenate([thread_edges,
                                                   node_edges])
                    thread_affinities = np.concatenate([thread_affinities,
                                                        node_affinities])

            return thread_edges, thread_affinities

        if time_stamp is None:
            time_stamp = datetime.datetime.utcnow()

        if time_stamp.tzinfo is None:
            time_stamp = UTC.localize(time_stamp)

        child_ids = self.get_children(parent_id)

        # Iterate through all children of this parent and retrieve their edges
        edges = np.array([], dtype=np.uint64).reshape(0, 2)
        affinities = np.array([], dtype=np.float32)

        n_child_ids = len(child_ids)
        this_n_threads = int(n_child_ids // 20) + 1

        child_id_blocks = np.array_split(child_ids, this_n_threads)
        edges_and_affinities = mu.multithread_func(_read_atomic_partners,
                                                   child_id_blocks,
                                                   n_threads=this_n_threads,
                                                   debug=this_n_threads == 1)

        for edges_and_affinities_pairs in edges_and_affinities:
            edges = np.concatenate([edges,
                                    edges_and_affinities_pairs[0]])
            affinities = np.concatenate([affinities,
                                         edges_and_affinities_pairs[1]])

        # If requested, remove duplicate edges. Every edge is stored in each
        # participating node. Hence, we have many edge pairs that look
        # like [x, y], [y, x]. We solve this by sorting and calling np.unique
        # row-wise
        if make_unique:
            edges, idx = np.unique(np.sort(edges, axis=1), axis=0,
                                   return_index=True)
            affinities = affinities[idx]

        return edges, affinities

    def add_edge(self, user_id: str, atomic_edge: Sequence[np.uint64],
                 affinity: Optional[np.float32] = None,
                 root_ids: Optional[Sequence[np.uint64]] = None,
                 n_tries: int = 20) -> np.uint64:
        """ Adds an edge to the chunkedgraph

            Multi-user safe through locking of the root node

            This function acquires a lock and ensures that it still owns the
            lock before executing the write.

        :param user_id: str
            unique id - do not just make something up, use the same id for the
            same user every time
        :param atomic_edge: list of two uint64s
        :param affinity: float or None
            will eventually be set to 1 if None
        :param root_ids: list of uint64s
            avoids reading the root ids again if already computed
        :param n_tries: int
        :return: uint64
            if successful the new root id is send
            else None
        """

        # Sanity Checks
        if atomic_edge[0] == atomic_edge[1]:
            return None

        if self.get_chunk_layer(atomic_edge[0]) != \
                self.get_chunk_layer(atomic_edge[1]):
            return None

        # Lookup root ids
        if root_ids is None:
            root_ids = [self.get_root(atomic_edge[0]),
                        self.get_root(atomic_edge[1])]

        # Get a unique id for this operation
        operation_id = self.get_unique_operation_id()

        i_try = 0

        while i_try < n_tries:
            # Try to acquire lock and only continue if successful
            if self.lock_root_loop(root_ids=root_ids,
                                   operation_id=operation_id)[0]:

                # Add edge and change hierarchy
                new_root_id, rows, time_stamp = \
                    self._add_edge(operation_id=operation_id,
                                   atomic_edge=atomic_edge, affinity=affinity)

                # Add a row to the log
                rows.append(self._create_merge_log_row(operation_id, user_id,
                                                       [new_root_id],
                                                       atomic_edge, time_stamp))

                # Execute write (makes sure that we are still owning the lock)
                if self.bulk_write(rows, root_ids,
                                   operation_id=operation_id, slow_retry=False):
                    return new_root_id

            i_try += 1

            print("Waiting - %d" % i_try)
            time.sleep(1)

        return None

    def _add_edge(self, operation_id: np.uint64, atomic_edge: Sequence[np.uint64],
                  affinity: Optional[np.float32] = None
                  ) -> Tuple[np.uint64, List[bigtable.row.Row],
                             datetime.datetime]:
        """ Adds an atomic edge to the ChunkedGraph

        :param operation_id: uint64
        :param atomic_edge: list of two ints
        :param affinity: float
        :return: int
            new root id
        """
        time_stamp = datetime.datetime.utcnow()

        if affinity is None:
            affinity = np.float32(1.0)

        rows = []

        # Walk up the hierarchy until a parent in the same chunk is found
        original_parent_ids = [self.get_all_parents(atomic_edge[0]),
                               self.get_all_parents(atomic_edge[1])]

        original_parent_ids = np.array(original_parent_ids).T

        merge_layer = None
        for i_layer in range(len(original_parent_ids)):
            if self.test_if_nodes_are_in_same_chunk(original_parent_ids[i_layer]):
                merge_layer = i_layer
                break

        if merge_layer is None:
            raise Exception("No parents found. Did you set is_cg_id correctly?")

        original_root = original_parent_ids[-1]

        # Find a new node id and update all children
        # circumvented_nodes = current_parent_ids.copy()
        # chunk_id = self.get_chunk_id(node_id=original_parent_ids[merge_layer][0])

        new_parent_id = self.get_unique_node_id(
            self.get_chunk_id(node_id=original_parent_ids[merge_layer][0]))
        new_parent_id_b = np.array(new_parent_id).tobytes()
        current_node_id = None

        for i_layer in range(merge_layer, len(original_parent_ids)):
            current_parent_ids = original_parent_ids[i_layer]

            # Collect child ids of all nodes --> childs of new node
            if current_node_id is None:
                combined_child_ids = np.array([], dtype=np.uint64)
            else:
                combined_child_ids = np.array([current_node_id],
                                              dtype=np.uint64).flatten()

            for prior_parent_id in current_parent_ids:
                child_ids = self.get_children(prior_parent_id)

                # Exclude parent nodes from old hierarchy path
                if i_layer > merge_layer:
                    child_ids = child_ids[~np.in1d(child_ids,
                                                   original_parent_ids)]

                combined_child_ids = np.concatenate([combined_child_ids,
                                                     child_ids])

                # Append new parent entry for all children
                for child_id in child_ids:
                    val_dict = {"parents": new_parent_id_b}
                    rows.append(self.mutate_row(serialize_uint64(child_id),
                                                self.family_id,
                                                val_dict,
                                                time_stamp=time_stamp))

            # Create new parent node
            val_dict = {"children": combined_child_ids.tobytes()}
            current_node_id = new_parent_id  # Store for later

            if i_layer < len(original_parent_ids) - 1:

                new_parent_id = self.get_unique_node_id(
                    self.get_chunk_id(
                        node_id=original_parent_ids[i_layer + 1][0]))
                new_parent_id_b = np.array(new_parent_id).tobytes()

                val_dict["parents"] = new_parent_id_b
            else:
                val_dict["former_parents"] = np.array(original_root).tobytes()
                val_dict["operation_id"] = serialize_uint64(operation_id)

                rows.append(self.mutate_row(serialize_uint64(original_root[0]),
                                            self.family_id,
                                            {"new_parents": new_parent_id_b},
                                            time_stamp=time_stamp))

                rows.append(self.mutate_row(serialize_uint64(original_root[1]),
                                            self.family_id,
                                            {"new_parents": new_parent_id_b},
                                            time_stamp=time_stamp))

            # Read original cross chunk edges
            atomic_cross_edges = np.array([], dtype=np.uint64).reshape(0, 2)
            for original_parent_id in original_parent_ids[i_layer]:
                this_atomic_cross_edges = \
                    self.read_row(original_parent_id,
                                  "atomic_cross_edges").reshape(-1, 2)
                atomic_cross_edges = np.concatenate([atomic_cross_edges,
                                                     this_atomic_cross_edges])

            val_dict["atomic_cross_edges"] = atomic_cross_edges.tobytes()

            rows.append(self.mutate_row(serialize_uint64(current_node_id),
                                        self.family_id, val_dict,
                                        time_stamp=time_stamp))

        # Atomic edge
        for i_atomic_id in range(2):
            val_dict = \
                {"atomic_partners":
                     np.array([atomic_edge[(i_atomic_id + 1) % 2]]).tobytes(),
                 "atomic_affinities":
                     np.array([affinity], dtype=np.float32).tobytes()}

            rows.append(self.mutate_row(serialize_uint64(
                atomic_edge[i_atomic_id]), self.family_id, val_dict,
                time_stamp=time_stamp))

        return new_parent_id, rows, time_stamp

    def remove_edges(self,
                     user_id: str,
                     source_id: np.uint64,
                     sink_id: np.uint64,
                     source_coord: Optional[Sequence[int]] = None,
                     sink_coord: Optional[Sequence[int]] = None,
                     mincut: bool = True,
                     bb_offset: Tuple[int, int, int] = (240, 240, 24),
                     root_ids: Optional[Sequence[np.uint64]] = None,
                     n_tries: int = 20) -> Sequence[np.uint64]:
        """ Removes edges - either directly or after applying a mincut

            Multi-user safe through locking of the root node

            This function acquires a lock and ensures that it still owns the
            lock before executing the write.

        :param user_id: str
            unique id - do not just make something up, use the same id for the
            same user every time
        :param source_id: uint64
        :param sink_id: uint64
        :param source_coord: list of 3 ints
            [x, y, z] coordinate of source supervoxel
        :param sink_coord: list of 3 ints
            [x, y, z] coordinate of sink supervoxel
        :param mincut:
        :param bb_offset: list of 3 ints
            [x, y, z] bounding box padding beyond box spanned by coordinates
        :param root_ids: list of uint64s
        :param n_tries: int
        :return: list of uint64s or None if no split was performed
        """

        # Sanity Checks
        if source_id == sink_id:
            print("source == sink")
            return None

        if self.get_chunk_layer(source_id) != \
                self.get_chunk_layer(sink_id):
            print("layer(source) !== layer(sink)")
            return None

        if mincut:
            assert source_coord is not None
            assert sink_coord is not None

        if root_ids is None:
            root_ids = [self.get_root(source_id),
                        self.get_root(sink_id)]

        if root_ids[0] != root_ids[1]:
            print("root(source) != root(sink)")
            return None

        # Get a unique id for this operation
        operation_id = self.get_unique_operation_id()

        i_try = 0

        while i_try < n_tries:
            # Try to acquire lock and only continue if successful
            if self.lock_root_loop(root_ids=root_ids[:1],
                                   operation_id=operation_id)[0]:

                # (run mincut) and remove edges + update hierarchy
                if mincut:
                    success, result = \
                        self._remove_edges_mincut(operation_id=operation_id,
                                                  source_id=source_id,
                                                  sink_id=sink_id,
                                                  source_coord=source_coord,
                                                  sink_coord=sink_coord,
                                                  bb_offset=bb_offset)
                    if success:
                        new_root_ids, rows, removed_edges, time_stamp = result
                    else:
                        return None
                else:
                    success, result = \
                        self._remove_edges(operation_id=operation_id,
                                           atomic_edges=[[source_id, sink_id]])
                    if success:
                        new_root_ids, rows, time_stamp = result
                        removed_edges = [[source_id, sink_id]]
                    else:
                        return None

                # Add a row to the log
                rows.append(self._create_split_log_row(operation_id, user_id,
                                                       new_root_ids,
                                                       [source_id, sink_id],
                                                       removed_edges,
                                                       time_stamp))

                # Execute write (makes sure that we are still owning the lock)
                if self.bulk_write(rows, root_ids[:1],
                                   operation_id=operation_id, slow_retry=False):
                    return new_root_ids

            i_try += 1

            print("Waiting - %d" % i_try)
            time.sleep(1)

        return root_ids[:1]

    def _remove_edges_mincut(self, operation_id: np.uint64, source_id: np.uint64,
                             sink_id: np.uint64, source_coord: Sequence[int],
                             sink_coord: Sequence[int],
                             bb_offset: Tuple[int, int, int] = (120, 120, 12)
                             ) -> Tuple[
                                 bool,                         # success
                                 Optional[Tuple[
                                    List[np.uint64],           # new_roots
                                    List[bigtable.row.Row],    # rows
                                    np.ndarray,                # removed_edges
                                    datetime.datetime]]]:      # timestamp
        """ Computes mincut and removes edges accordingly

        :param operation_id: uint64
        :param source_id: uint64
        :param sink_id: uint64
        :param source_coord: list of 3 ints
            [x, y, z] coordinate of source supervoxel
        :param sink_coord: list of 3 ints
            [x, y, z] coordinate of sink supervoxel
        :param bb_offset: list of 3 ints
            [x, y, z] bounding box padding beyond box spanned by coordinates
        :return: list of uint64s if successful, or None if no valid split
            new root ids
        """

        time_start = time.time()  # ------------------------------------------

        bb_offset = np.array(list(bb_offset))
        source_coord = np.array(source_coord)
        sink_coord = np.array(sink_coord)

        # Decide a reasonable bounding box (NOT guaranteed to be successful!)
        coords = np.concatenate([source_coord[:, None], sink_coord[:, None]],
                                axis=1).T
        bounding_box = [np.min(coords, axis=0), np.max(coords, axis=0)]

        bounding_box[0] -= bb_offset
        bounding_box[1] += bb_offset

        root_id_source = self.get_root(source_id)
        root_id_sink = self.get_root(source_id)

        # Verify that sink and source are from the same root object
        if root_id_source != root_id_sink:
            print("root(source) != root(sink)")
            return False, None

        print(
            "Get roots and check: %.3fms" % ((time.time() - time_start) * 1000))
        time_start = time.time()  # ------------------------------------------

        root_id = root_id_source

        # Get edges between local supervoxels
        n_chunks_affected = np.product((np.ceil(bounding_box[1] / self.chunk_size)).astype(np.int) -
                                       (np.floor(bounding_box[0] / self.chunk_size)).astype(np.int))
        print("Number of affected chunks: %d" % n_chunks_affected)

        edges, affs = self.get_subgraph(root_id, get_edges=True,
                                        bounding_box=bounding_box,
                                        bb_is_coordinate=True)

        print(
            "Get edges and affs: %.3fms" % ((time.time() - time_start) * 1000))
        time_start = time.time()  # ------------------------------------------

        # Compute mincut
        atomic_edges = mincut(edges, affs, source_id, sink_id)

        print("Mincut: %.3fms" % ((time.time() - time_start) * 1000))
        time_start = time.time()  # ------------------------------------------

        if len(atomic_edges) == 0:
            print("WARNING: Mincut failed. Try again...")
            return False, None

        # Check if any edge in the cutset is infinite (== between chunks)
        # We would prevent such a cut

        atomic_edges_flattened_view = atomic_edges.view(dtype='u8,u8')
        edges_flattened_view = edges.view(dtype='u8,u8')

        cutset_mask = np.in1d(edges_flattened_view, atomic_edges_flattened_view)
        if np.any(np.isinf(affs[cutset_mask])):
            print("inf in cutset")
            return False, None

        # Remove edges
        success, result = self._remove_edges(operation_id, atomic_edges)

        if not success:
            print("remove edges failed")
            return False, None

        new_roots, rows, time_stamp = result

        print("Remove edges: %.3fms" % ((time.time() - time_start) * 1000))
        time_start = time.time()  # ------------------------------------------

        return True, (new_roots, rows, atomic_edges, time_stamp)

    def _remove_edges(self, operation_id: np.uint64,
                      atomic_edges: Sequence[Tuple[np.uint64, np.uint64]]
                      ) -> Tuple[bool,                          # success
                                 Optional[Tuple[
                                     List[np.uint64],           # new_roots
                                     List[bigtable.row.Row],    # rows
                                     datetime.datetime]]]:      # timestamp
        """ Removes atomic edges from the ChunkedGraph

        :param operation_id: uint64
        :param atomic_edges: list of two uint64s
        :return: list of uint64s
            new root ids
        """
        time_stamp = datetime.datetime.utcnow()

        # Make sure that we have a list of edges
        if isinstance(atomic_edges[0], np.uint64):
            atomic_edges = [atomic_edges]

        atomic_edges = np.array(atomic_edges)
        u_atomic_ids = np.unique(atomic_edges)

        # Get number of layers and the original root
        original_parent_ids = self.get_all_parents(atomic_edges[0, 0])
        n_layers = len(original_parent_ids)
        original_root = original_parent_ids[-1]

        # Find lowest level chunks that might have changed
        chunk_ids = self.get_chunk_ids_from_node_ids(u_atomic_ids)
        u_chunk_ids, u_chunk_ids_idx = np.unique(chunk_ids,
                                                 return_index=True)

        involved_chunk_id_dict = dict(zip(u_chunk_ids,
                                          u_atomic_ids[u_chunk_ids_idx]))

        # Note: After removing the atomic edges, we basically need to build the
        # ChunkedGraph for these chunks from the ground up.
        # involved_chunk_id_dict stores a representative for each chunk that we
        # can use to acquire the parent that knows about all atomic nodes in the
        # chunk.

        rows = []

        # Remove atomic edges

        # Removing edges nodewise. We cannot remove edges edgewise because that
        # would add up multiple changes to each node (row). Unfortunately,
        # the batch write (mutate_rows) from BigTable cannot handle multiple
        # changes to the same row within a batch write and only executes
        # one of them.
        for u_atomic_id in np.unique(atomic_edges):
            partners = np.concatenate([atomic_edges[atomic_edges[:, 0] ==
                                                    u_atomic_id][:, 1],
                                       atomic_edges[atomic_edges[:, 1] ==
                                                    u_atomic_id][:, 0]])

            val_dict = {"atomic_partners":
                            partners.tobytes(),
                        "atomic_affinities":
                            np.zeros(len(partners), dtype=np.float32).tobytes()}

            rows.append(self.mutate_row(serialize_uint64(u_atomic_id),
                                        self.family_id, val_dict,
                                        time_stamp=time_stamp))

        # Dictionaries keeping temporary information about the ChunkedGraph
        # while updates are not written to BigTable yet
        new_layer_parent_dict = {}
        cross_edge_dict = {}
        old_id_dict = collections.defaultdict(list)

        # This view of the to be removed edges helps us to compute the mask
        # of the retained edges in each chunk
        double_atomic_edges = np.concatenate([atomic_edges,
                                              atomic_edges[:, ::-1]],
                                             axis=0)
        double_atomic_edges_view = double_atomic_edges.view(dtype='u8,u8')
        double_atomic_edges_view = \
            double_atomic_edges_view.reshape(double_atomic_edges.shape[0])
        nodes_in_removed_edges = np.unique(atomic_edges)

        # For each involved chunk we need to compute connected components
        for chunk_id in involved_chunk_id_dict.keys():
            # Get the local subgraph
            node_id = involved_chunk_id_dict[chunk_id]
            old_parent_id = self.get_parent(node_id)
            edges, _ = self.get_subgraph_chunk(old_parent_id, make_unique=False)

            # These edges still contain the removed edges.
            # For consistency reasons we can only write to BigTable one time.
            # Hence, we have to evict the to be removed "atomic_edges" from the
            # queried edges.
            retained_edges_mask =\
                ~np.in1d(edges.view(dtype='u8,u8').reshape(edges.shape[0]),
                         double_atomic_edges_view)

            edges = edges[retained_edges_mask]

            # The cross chunk edges are passed on to the parents to compute
            # connected components in higher layers.

            cross_edge_mask = self.get_chunk_ids_from_node_ids(
                np.ascontiguousarray(edges[:, 1])) != \
                              self.get_chunk_id(node_id=node_id)

            cross_edges = edges[cross_edge_mask]
            edges = edges[~cross_edge_mask]
            isolated_nodes = list(filter(
                lambda x: x not in edges and self.get_chunk_id(x) == chunk_id,
                nodes_in_removed_edges))

            # Build the local subgraph and compute connected components
            G = nx.from_edgelist(edges)
            G.add_nodes_from(isolated_nodes)
            ccs = nx.connected_components(G)

            # For each connected component we create one new parent
            for cc in ccs:
                cc_node_ids = np.array(list(cc), dtype=np.uint64)

                # Get the associated cross edges
                cc_cross_edges = cross_edges[np.in1d(cross_edges[:, 0],
                                                     cc_node_ids)]

                # Get a new parent id
                new_parent_id = self.get_unique_node_id(
                    self.get_chunk_id(node_id=old_parent_id))

                new_parent_id_b = np.array(new_parent_id).tobytes()
                new_parent_id = new_parent_id

                # Temporarily storing information on how the parents of this cc
                # are changed by the split. We need this information when
                # processing the next layer
                new_layer_parent_dict[new_parent_id] = old_parent_id
                cross_edge_dict[new_parent_id] = cc_cross_edges
                old_id_dict[old_parent_id].append(new_parent_id)

                # Make changes to the rows of the lowest layer
                val_dict = {"children": cc_node_ids.tobytes(),
                            "atomic_cross_edges": cc_cross_edges.tobytes()}

                rows.append(self.mutate_row(serialize_uint64(new_parent_id),
                                            self.family_id, val_dict,
                                            time_stamp=time_stamp))

                for cc_node_id in cc_node_ids:
                    val_dict = {"parents": new_parent_id_b}

                    rows.append(self.mutate_row(serialize_uint64(cc_node_id),
                                                self.family_id, val_dict,
                                                time_stamp=time_stamp))

        # Now that the lowest layer has been updated, we need to walk through
        # all layers and move our new parents forward
        # new_layer_parent_dict stores all newly created parents. We first
        # empty it and then fill it with the new parents in the next layer
        if n_layers == 1:
            return True, (list(new_layer_parent_dict.keys()), rows, time_stamp)

        new_roots = []
        for i_layer in range(n_layers - 1):

            parent_cc_list = []
            parent_cc_old_parent_list = []
            parent_cc_mapping = {}
            leftover_edges = {}
            old_parent_dict = {}

            for new_layer_parent in new_layer_parent_dict.keys():
                old_parent_id = new_layer_parent_dict[new_layer_parent]
                cross_edges = cross_edge_dict[new_layer_parent]

                # Using the old parent's parents: get all nodes in the
                # neighboring chunks (go one up and one down in all directions)
                old_next_layer_parent = self.get_parent(old_parent_id)
                old_chunk_neighbors = self.get_children(old_next_layer_parent)
                old_chunk_neighbors = \
                    old_chunk_neighbors[old_chunk_neighbors != old_parent_id]

                old_parent_dict[new_layer_parent] = old_next_layer_parent

                # In analogy to `add_layer`, we need to compare
                # cross_chunk_edges among potential neighbors. Here, we know
                # that all future neighbors are among the old neighbors
                # (old_chunk_neighbors) or their new replacements due to this
                # split.
                atomic_children = cross_edges[:, 0]
                atomic_id_map = np.ones(len(cross_edges), dtype=np.uint64) * \
                                new_layer_parent
                partner_cross_edges = {new_layer_parent: cross_edges}

                for old_chunk_neighbor in old_chunk_neighbors:
                    # For each neighbor we need to check whether this neighbor
                    # was affected by a split as well (and was updated):
                    # neighbor_id in old_id_dict. If so, we take the new atomic
                    # cross edges (temporary data) into account, else, we load
                    # the atomic_cross_edges from BigTable
                    if old_chunk_neighbor in old_id_dict:
                        for new_neighbor in old_id_dict[old_chunk_neighbor]:
                            neigh_cross_edges = cross_edge_dict[new_neighbor]
                            atomic_children = \
                                np.concatenate([atomic_children,
                                                neigh_cross_edges[:, 0]])

                            partner_cross_edges[new_neighbor] = \
                                neigh_cross_edges

                            ps = np.ones(len(neigh_cross_edges),
                                         dtype=np.uint64) * new_neighbor
                            atomic_id_map =  np.concatenate([atomic_id_map, ps])
                    else:
                        neigh_cross_edges = self.read_row(old_chunk_neighbor,
                                                          "atomic_cross_edges")
                        neigh_cross_edges = neigh_cross_edges.reshape(-1, 2)

                        atomic_children = \
                            np.concatenate([atomic_children,
                                            neigh_cross_edges[:, 0]])

                        partner_cross_edges[old_chunk_neighbor] = \
                            neigh_cross_edges

                        ps = np.ones(len(neigh_cross_edges),
                                     dtype=np.uint64) * old_chunk_neighbor
                        atomic_id_map = np.concatenate([atomic_id_map, ps])

                u_atomic_children = np.unique(atomic_children)
                edge_ids = np.array([], dtype=np.uint64).reshape(-1, 2)

                # raise()

                # For each potential neighbor (now, adjusted for changes in
                # neighboring chunks), compare cross edges and extract edges
                # (edge_ids) between them
                for pot_partner in partner_cross_edges.keys():
                    this_atomic_partner_ids = partner_cross_edges[pot_partner]
                    this_atomic_partner_ids = this_atomic_partner_ids[:, 1]

                    this_atomic_child_ids = partner_cross_edges[pot_partner]
                    this_atomic_child_ids = this_atomic_child_ids[:, 0]

                    leftover_mask = ~np.in1d(this_atomic_partner_ids,
                                             u_atomic_children)

                    leftover_edges[pot_partner] = np.concatenate(
                        [this_atomic_child_ids[leftover_mask, None],
                         this_atomic_partner_ids[leftover_mask, None]], axis=1)

                    partner_mask = np.in1d(atomic_children,
                                           this_atomic_partner_ids)
                    partners = np.unique(atomic_id_map[partner_mask])

                    ps = np.array([pot_partner] * len(partners),
                                  dtype=np.uint64)
                    these_edges = np.concatenate([ps[:, None],
                                                  partners[:, None]], axis=1)

                    edge_ids = np.concatenate([edge_ids, these_edges])

                # Create graph and run connected components
                chunk_g = nx.from_edgelist(edge_ids)
                chunk_g.add_nodes_from(np.array([new_layer_parent],
                                                dtype=np.uint64))
                ccs = list(nx.connected_components(chunk_g))

                # Filter the connected component that is relevant to the
                # current new_layer_parent
                partners = []
                for cc in ccs:
                    if new_layer_parent in cc:
                        partners = cc
                        break

                # Check if the parent has already been "created"
                if new_layer_parent in parent_cc_mapping:
                    parent_cc_id = parent_cc_mapping[new_layer_parent]
                    parent_cc_list[parent_cc_id].extend(partners)
                    parent_cc_list[parent_cc_id].append(new_layer_parent)
                else:
                    parent_cc_id = len(parent_cc_list)
                    parent_cc_list.append(list(partners))
                    parent_cc_list[parent_cc_id].append(new_layer_parent)
                    parent_cc_old_parent_list.append(old_next_layer_parent)

                # Inverse mapping
                for partner_id in partners:
                    parent_cc_mapping[partner_id] = parent_cc_id

            # Create the new_layer_parent_dict for the next layer and write
            # nodes (lazy)
            new_layer_parent_dict = {}
            for i_cc, parent_cc in enumerate(parent_cc_list):
                old_next_layer_parent = None
                for parent_id in parent_cc:
                    if parent_id in old_parent_dict:
                        old_next_layer_parent = old_parent_dict[parent_id]

                assert old_next_layer_parent is not None

                cc_node_ids = np.array(list(parent_cc), dtype=np.uint64)
                cc_cross_edges = np.array([], dtype=np.uint64).reshape(0, 2)

                for parent_id in parent_cc:
                    cc_cross_edges = np.concatenate([cc_cross_edges,
                                                     leftover_edges[parent_id]])

                this_chunk_id = self.get_chunk_id(node_id=old_next_layer_parent)
                new_parent_id = self.get_unique_node_id(this_chunk_id)
                new_parent_id_b = np.array(new_parent_id).tobytes()
                new_parent_id = new_parent_id

                new_layer_parent_dict[new_parent_id] = \
                    parent_cc_old_parent_list[i_cc]
                cross_edge_dict[new_parent_id] = cc_cross_edges

                for cc_node_id in cc_node_ids:
                    val_dict = {"parents": new_parent_id_b}

                    rows.append(self.mutate_row(serialize_uint64(cc_node_id),
                                                self.family_id, val_dict,
                                                time_stamp=time_stamp))

                val_dict = {"children": cc_node_ids.tobytes(),
                            "atomic_cross_edges": cc_cross_edges.tobytes()}

                if i_layer == n_layers - 2:
                    new_roots.append(new_parent_id)
                    val_dict["former_parents"] = \
                        np.array(original_root).tobytes()
                    val_dict["operation_id"] = \
                        serialize_uint64(operation_id)

                rows.append(self.mutate_row(serialize_uint64(new_parent_id),
                                            self.family_id, val_dict,
                                            time_stamp=time_stamp))

            if i_layer == n_layers - 2:
                val_dict = {"new_parents": np.array(new_roots,
                                                    dtype=np.uint64).tobytes()}
                rows.append(self.mutate_row(serialize_uint64(original_root),
                                            self.family_id, val_dict,
                                            time_stamp=time_stamp))

        return True, (new_roots, rows, time_stamp)<|MERGE_RESOLUTION|>--- conflicted
+++ resolved
@@ -198,16 +198,12 @@
     time_start = time.time()
 
     weighted_graph.remove_edges_from(cutset)
-<<<<<<< HEAD
+
     ccs = list(nx.connected_components(weighted_graph))
     print("Graph split up in %d parts" % (len(ccs)))
 
     for cc in ccs:
         print("CC size = %d" % len(cc))
-=======
-    print("Graph split up in %d parts" %
-          (len(list(nx.connected_components(weighted_graph)))))
->>>>>>> f48cb484
 
     dt = time.time() - time_start
     print("Test: %.2fms" % (dt * 1000))
