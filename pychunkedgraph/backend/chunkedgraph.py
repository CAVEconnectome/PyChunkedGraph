--- conflicted
+++ resolved
@@ -313,7 +313,7 @@
             info["credentials"] = self.client._credentials
 
         return info
-    
+
     def get_chunk_coordinates_from_vol_coordinates(self, x: np.int, y: np.int,
                                                    z: np.int,
                                                    resolution: Sequence[np.int],
@@ -647,7 +647,7 @@
         :return: uint64
         """
 
-        n_counters = np.uint64(2 ** N_BITS_PER_ROOT_COUNTER)
+        n_counters = np.uint64(2 ** self.n_bits_root_counter)
         max_value = 0
         for counter_id in range(n_counters):
             row_key = serializers.serialize_key(
@@ -2242,12 +2242,8 @@
 
     def get_root(self, node_id: np.uint64,
                  time_stamp: Optional[datetime.datetime] = None,
-<<<<<<< HEAD
-                 get_all_parents=False, n_tries: int = 1
-=======
-                 stop_layer: int = None, n_tries: int = 1
->>>>>>> 95a5cbc5
-                 ) -> Union[List[np.uint64], np.uint64]:
+                 get_all_parents=False, stop_layer: int = None,
+                 n_tries: int = 1) -> Union[List[np.uint64], np.uint64]:
         """ Takes a node id and returns the associated agglomeration ids
 
         :param node_id: uint64
@@ -2275,13 +2271,8 @@
         for i_try in range(n_tries):
             parent_id = node_id
 
-<<<<<<< HEAD
-            for i_layer in range(self.get_chunk_layer(node_id) + 1,
-                                 int(self.n_layers + 1)):
-=======
             for i_layer in range(self.get_chunk_layer(node_id)+1,
                                  int(stop_layer + 1)):
->>>>>>> 95a5cbc5
 
                 temp_parent_id = self.get_parent(parent_id,
                                                  time_stamp=time_stamp)
