--- conflicted
+++ resolved
@@ -9,7 +9,7 @@
 
 from . import multiprocessing_utils as mu
 from google.cloud import bigtable
-# from google.api_core.retry import Retry, if_exception_type
+from google.api_core.retry import Retry, if_exception_type
 
 # global variables
 HOME = os.path.expanduser("~")
@@ -243,9 +243,8 @@
         return results
 
     def mutate_row(self, row_key, column_family_id, val_dict, time_stamp=None):
-        """
-
-        :param table: bigtable table instance
+        """ Mutates a single row
+
         :param row_key: serialized bigtable row key
         :param column_family_id: str
             serialized column family id
@@ -380,16 +379,10 @@
         #     # Create node
         #     val_dict = {"cg_id": np.array([rg2cg_dict[rg_id]]).tobytes()}
         #
-<<<<<<< HEAD
         #     rows.append(self.mutate_row(serialize_node_id(rg_id),
-        #                                 self.family_id, val_dict))
+        #                                 self.family_id, val_dict,
+        #                                 time_stamp=time_stamp))
         # self.bulk_write(rows)
-=======
-        #     rows.append(mutate_row(self.table, serialize_node_id(rg_id),
-        #                            self.family_id, val_dict,
-        #                            time_stamp=time_stamp))
-        # status = self.table.mutate_rows(rows)
->>>>>>> f0a93a19
 
         # Make parent id creation easier
         if edge_ids.size > 0:
@@ -404,7 +397,7 @@
         # Get connected component within the chunk
         chunk_g = nx.from_edgelist(edge_ids)
         chunk_g.add_nodes_from(np.unique(cross_edge_ids[:, 0]))
-        # chunk_g.add_nodes_from(np.unique(isolated_node_ids))
+        chunk_g.add_nodes_from(np.unique(isolated_node_ids))
         ccs = list(nx.connected_components(chunk_g))
 
         # print("%d ccs detected" % (len(ccs)))
@@ -457,28 +450,18 @@
                             "parents": parent_id_b,
                             "rg_id": np.array([cg2rg_dict[node_id]]).tobytes()}
 
-<<<<<<< HEAD
                 rows.append(self.mutate_row(serialize_node_id(node_id),
-                                            self.family_id, val_dict))
-=======
-                rows.append(mutate_row(self.table, serialize_node_id(node_id),
-                                       self.family_id, val_dict,
-                                       time_stamp=time_stamp))
->>>>>>> f0a93a19
+                                            self.family_id, val_dict,
+                                            time_stamp=time_stamp))
                 node_c += 1
 
             # Create parent node
             val_dict = {"children": node_ids.tobytes(),
                         "atomic_cross_edges": parent_cross_edges.tobytes()}
 
-<<<<<<< HEAD
             rows.append(self.mutate_row(serialize_node_id(parent_id),
-                                        self.family_id, val_dict))
-=======
-            rows.append(mutate_row(self.table, serialize_node_id(parent_id),
-                                   self.family_id, val_dict,
-                                   time_stamp=time_stamp))
->>>>>>> f0a93a19
+                                        self.family_id, val_dict,
+                                        time_stamp=time_stamp))
 
             node_c += 1
 
@@ -627,28 +610,18 @@
                 # Create node
                 val_dict = {"parents": parent_id_b}
 
-<<<<<<< HEAD
                 rows.append(self.mutate_row(serialize_node_id(node_id),
-                                            self.family_id, val_dict))
-=======
-                rows.append(mutate_row(self.table, serialize_node_id(node_id),
-                                       self.family_id, val_dict,
-                                       time_stamp=time_stamp))
->>>>>>> f0a93a19
+                                            self.family_id, val_dict,
+                                            time_stamp=time_stamp))
                 node_c += 1
 
             # Create parent node
             val_dict = {"children": node_ids.tobytes(),
                         "atomic_cross_edges": parent_cross_edges.tobytes()}
 
-<<<<<<< HEAD
             rows.append(self.mutate_row(serialize_node_id(parent_id),
-                                        self.family_id, val_dict))
-=======
-            rows.append(mutate_row(self.table, serialize_node_id(parent_id),
-                                   self.family_id, val_dict,
-                                   time_stamp=time_stamp))
->>>>>>> f0a93a19
+                                        self.family_id, val_dict,
+                                        time_stamp=time_stamp))
 
             node_c += 1
 
@@ -726,7 +699,7 @@
             time_stamp = datetime.datetime.now()
 
             # Give potentially overlapping writes a head start
-            time_stamp - datetime.timedelta(seconds=5)
+            time_stamp -= datetime.timedelta(seconds=5)
 
         if time_stamp.tzinfo is None:
             time_stamp = UTC.localize(time_stamp)
@@ -1131,17 +1104,10 @@
                 # Append new parent entry for all children
                 for child_id in child_ids:
                     val_dict = {"parents": new_parent_id_b}
-<<<<<<< HEAD
                     rows.append(self.mutate_row(serialize_node_id(child_id),
                                                 self.family_id,
-                                                val_dict, time_stamp))
-=======
-                    rows.append(mutate_row(self.table,
-                                           serialize_node_id(child_id),
-                                           self.family_id,
-                                           val_dict,
-                                           time_stamp=time_stamp))
->>>>>>> f0a93a19
+                                                val_dict,
+                                                time_stamp=time_stamp))
 
             # Create new parent node
             val_dict = {"children": combined_child_ids.tobytes()}
@@ -1158,27 +1124,15 @@
             else:
                 val_dict["former_parents"] = np.array(original_root).tobytes()
 
-<<<<<<< HEAD
                 rows.append(self.mutate_row(serialize_node_id(original_root[0]),
                                             self.family_id,
-                                            {"new_parents": new_parent_id_b}))
+                                            {"new_parents": new_parent_id_b},
+                                            time_stamp=time_stamp))
 
                 rows.append(self.mutate_row(serialize_node_id(original_root[1]),
                                             self.family_id,
-                                            {"new_parents": new_parent_id_b}))
-=======
-                rows.append(mutate_row(self.table,
-                                       serialize_node_id(original_root[0]),
-                                       self.family_id,
-                                       {"new_parents": new_parent_id_b},
-                                       time_stamp=time_stamp))
-
-                rows.append(mutate_row(self.table,
-                                       serialize_node_id(original_root[1]),
-                                       self.family_id,
-                                       {"new_parents": new_parent_id_b},
-                                       time_stamp=time_stamp))
->>>>>>> f0a93a19
+                                            {"new_parents": new_parent_id_b},
+                                            time_stamp=time_stamp))
 
             # Read original cross chunk edges
             atomic_cross_edges = np.array([], dtype=np.uint64).reshape(0, 2)
@@ -1190,27 +1144,17 @@
 
             val_dict["atomic_cross_edges"] = atomic_cross_edges.tobytes()
 
-<<<<<<< HEAD
             rows.append(self.mutate_row(serialize_node_id(current_node_id),
-                                        self.family_id, val_dict))
-=======
-            rows.append(mutate_row(self.table,
-                                   serialize_node_id(current_node_id),
-                                   self.family_id, val_dict,
-                                   time_stamp=time_stamp))
->>>>>>> f0a93a19
+                                        self.family_id, val_dict,
+                                        time_stamp=time_stamp))
 
         # Atomic edge
         for i_atomic_id in range(2):
             val_dict = {"atomic_partners": np.array([atomic_edge[(i_atomic_id + 1) % 2]]).tobytes(),
                         "atomic_affinities": np.array([affinity], dtype=np.float32).tobytes()}
-<<<<<<< HEAD
             rows.append(self.mutate_row(serialize_node_id(atomic_edge[i_atomic_id]),
-                                        self.family_id, val_dict, time_stamp))
-=======
-            rows.append(mutate_row(self.table, serialize_node_id(atomic_edge[i_atomic_id]),
-                                   self.family_id, val_dict, time_stamp=time_stamp))
->>>>>>> f0a93a19
+                                        self.family_id, val_dict,
+                                        time_stamp=time_stamp))
 
         self.bulk_write(rows)
 
@@ -1274,14 +1218,9 @@
             val_dict = {"atomic_partners": partners.tobytes(),
                         "atomic_affinities": np.zeros(len(partners), dtype=np.float32).tobytes()}
 
-<<<<<<< HEAD
             rows.append(self.mutate_row(serialize_node_id(u_atomic_id),
-                                        self.family_id, val_dict, time_stamp))
-=======
-            rows.append(mutate_row(self.table, serialize_node_id(u_atomic_id),
-                                   self.family_id, val_dict,
-                                   time_stamp=time_stamp))
->>>>>>> f0a93a19
+                                        self.family_id, val_dict,
+                                        time_stamp=time_stamp))
 
         # Execute the removal of the atomic edges - we cannot wait for that
         # until the end because we want to compute connected components on the
@@ -1346,28 +1285,16 @@
                 val_dict = {"children": cc_node_ids.tobytes(),
                             "atomic_cross_edges": cc_cross_edges.tobytes()}
 
-<<<<<<< HEAD
                 rows.append(self.mutate_row(serialize_node_id(new_parent_id),
-                                            self.family_id, val_dict))
-=======
-                rows.append(mutate_row(self.table,
-                                       serialize_node_id(new_parent_id),
-                                       self.family_id, val_dict,
-                                       time_stamp=time_stamp))
->>>>>>> f0a93a19
+                                            self.family_id, val_dict,
+                                            time_stamp=time_stamp))
 
                 for cc_node_id in cc_node_ids:
                     val_dict = {"parents": new_parent_id_b}
 
-<<<<<<< HEAD
                     rows.append(self.mutate_row(serialize_node_id(cc_node_id),
-                                                self.family_id, val_dict))
-=======
-                    rows.append(mutate_row(self.table,
-                                           serialize_node_id(cc_node_id),
-                                           self.family_id, val_dict,
-                                           time_stamp=time_stamp))
->>>>>>> f0a93a19
+                                                self.family_id, val_dict,
+                                                time_stamp=time_stamp))
 
         # Now that the lowest layer has been updated, we need to walk through
         # all layers and move our new parents forward
@@ -1521,15 +1448,9 @@
                 for cc_node_id in cc_node_ids:
                     val_dict = {"parents": new_parent_id_b}
 
-<<<<<<< HEAD
                     rows.append(self.mutate_row(serialize_node_id(cc_node_id),
-                                                self.family_id, val_dict))
-=======
-                    rows.append(mutate_row(self.table,
-                                           serialize_node_id(cc_node_id),
-                                           self.family_id, val_dict,
-                                           time_stamp=time_stamp))
->>>>>>> f0a93a19
+                                                self.family_id, val_dict,
+                                                time_stamp=time_stamp))
 
                 val_dict = {"children": cc_node_ids.tobytes(),
                             "atomic_cross_edges": cc_cross_edges.tobytes()}
@@ -1538,27 +1459,15 @@
                     new_roots.append(new_parent_id)
                     val_dict["former_parents"] = np.array(original_root).tobytes()
 
-<<<<<<< HEAD
                 rows.append(self.mutate_row(serialize_node_id(new_parent_id),
-                                            self.family_id, val_dict))
+                                            self.family_id, val_dict,
+                                            time_stamp=time_stamp))
 
             if i_layer == n_layers - 2:
                 rows.append(self.mutate_row(serialize_node_id(original_root),
                                             self.family_id,
-                                            {"new_parents": np.array(new_roots, dtype=np.uint64).tobytes()}))
-=======
-                rows.append(mutate_row(self.table,
-                                       serialize_node_id(new_parent_id),
-                                       self.family_id, val_dict,
-                                       time_stamp=time_stamp))
-
-            if i_layer == n_layers - 2:
-                rows.append(mutate_row(self.table,
-                                       serialize_node_id(original_root),
-                                       self.family_id,
-                                       {"new_parents": np.array(new_roots, dtype=np.uint64).tobytes()},
-                                       time_stamp=time_stamp))
->>>>>>> f0a93a19
+                                            {"new_parents": np.array(new_roots, dtype=np.uint64).tobytes()},
+                                            time_stamp=time_stamp))
 
         self.bulk_write(rows)
         return new_roots
