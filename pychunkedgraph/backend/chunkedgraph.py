--- conflicted
+++ resolved
@@ -15,7 +15,6 @@
 from itertools import chain
 from multiwrapper import multiprocessing_utils as mu
 from pychunkedgraph.backend import cutting, chunkedgraph_comp, flatgraph_utils
-<<<<<<< HEAD
 from pychunkedgraph.backend.chunkedgraph_utils import (
     compute_indices_pandas,
     compute_bitmasks,
@@ -27,21 +26,18 @@
     get_min_time,
     partial_row_data_to_column_dict,
 )
-from pychunkedgraph.backend.utils import serializers, column_keys, row_keys, basetypes
+from pychunkedgraph.backend.utils import (
+    serializers,
+    column_keys,
+    row_keys,
+    basetypes,
+    misc_utils,
+)
 from pychunkedgraph.backend import (
     chunkedgraph_exceptions as cg_exceptions,
     chunkedgraph_edits as cg_edits,
     ChunkedGraphMeta,
 )
-=======
-from pychunkedgraph.backend.chunkedgraph_utils import compute_indices_pandas, \
-    compute_bitmasks, get_google_compatible_time_stamp, \
-    get_time_range_filter, get_time_range_and_column_filter, get_max_time, \
-    combine_cross_chunk_edge_dicts, get_min_time, partial_row_data_to_column_dict
-from pychunkedgraph.backend.utils import serializers, column_keys, row_keys, basetypes, misc_utils
-from pychunkedgraph.backend import chunkedgraph_exceptions as cg_exceptions, \
-    chunkedgraph_edits as cg_edits, ChunkedGraphMeta
->>>>>>> d8117df4
 from pychunkedgraph.backend.graphoperation import (
     GraphEditOperation,
     MergeOperation,
@@ -2595,15 +2591,6 @@
         if not parent_rows:
             return None
 
-<<<<<<< HEAD
-        if get_only_relevant_parents:
-            return np.array([parent_rows[node_id][0].value for node_id in node_ids])
-
-        parents = []
-        for node_id in node_ids:
-            parents.append([(p.value, p.timestamp) for p in parent_rows[node_id]])
-
-=======
         parents = []
         for node_id in node_ids:
             if get_only_relevant_parents:
@@ -2613,14 +2600,14 @@
                     parents.append(0)
             else:
                 if node_id in parent_rows:
-                    parents.append([(p.value, p.timestamp)
-                                    for p in parent_rows[node_id]])
+                    parents.append(
+                        [(p.value, p.timestamp) for p in parent_rows[node_id]]
+                    )
                 else:
                     parents.append([0, 0])
         if get_only_relevant_parents:
             parents = np.array(parents)
-            
->>>>>>> d8117df4
+
         return parents
 
     def get_parent(
@@ -3504,129 +3491,30 @@
 
         bbox = np.array(bounding_box, dtype=np.int)
         if bb_is_coordinate:
-<<<<<<< HEAD
-            bounding_box[0] = self.get_chunk_coordinates_from_vol_coordinates(
-                bounding_box[0][0],
-                bounding_box[0][1],
-                bounding_box[0][2],
+            bbox[0] = self.get_chunk_coordinates_from_vol_coordinates(
+                bbox[0][0],
+                bbox[0][1],
+                bbox[0][2],
                 resolution=self.cv.resolution,
                 ceil=False,
             )
-            bounding_box[1] = self.get_chunk_coordinates_from_vol_coordinates(
-                bounding_box[1][0],
-                bounding_box[1][1],
-                bounding_box[1][2],
+            bbox[1] = self.get_chunk_coordinates_from_vol_coordinates(
+                bbox[1][0],
+                bbox[1][1],
+                bbox[1][2],
                 resolution=self.cv.resolution,
                 ceil=True,
             )
-            return bounding_box
-        else:
-            return np.array(bounding_box, dtype=np.int)
-
-    def _get_subgraph_higher_layer_nodes(
+            return bbox
+        return bbox
+
+    def _get_subgraph_multiple_nodes(
         self,
-        node_id: np.uint64,
+        node_ids: Iterable[np.uint64],
         bounding_box: Optional[Sequence[Sequence[int]]],
         return_layers: Sequence[int],
-        verbose: bool,
+        serializable: bool,
     ):
-        def _get_subgraph_higher_layer_nodes_threaded(
-            node_ids: Iterable[np.uint64],
-        ) -> List[np.uint64]:
-            children = self.get_children(node_ids, flatten=True)
-
-            if len(children) > 0 and bounding_box is not None:
-                chunk_coordinates = np.array(
-                    [self.get_chunk_coordinates(c) for c in children]
-                )
-                child_layers = self.get_chunk_layers(children)
-                adapt_child_layers = child_layers - 2
-                adapt_child_layers[adapt_child_layers < 0] = 0
-
-                bounding_box_layer = (
-                    bounding_box[None]
-                    / (self.fan_out ** adapt_child_layers)[:, None, None]
-                )
-
-                bound_check = np.array(
-                    [
-                        np.all(chunk_coordinates < bounding_box_layer[:, 1], axis=1),
-                        np.all(
-                            chunk_coordinates + 1 > bounding_box_layer[:, 0], axis=1
-                        ),
-                    ]
-                ).T
-
-                bound_check_mask = np.all(bound_check, axis=1)
-                children = children[bound_check_mask]
-
-            return children
-
-        if bounding_box is not None:
-            bounding_box = np.array(bounding_box)
-
-        layer = self.get_chunk_layer(node_id)
-        assert layer > 1
-
-        nodes_per_layer = {}
-        child_ids = np.array([node_id], dtype=np.uint64)
-        stop_layer = max(2, np.min(return_layers))
-
-        if layer in return_layers:
-            nodes_per_layer[layer] = child_ids
-
-        if verbose:
-            time_start = time.time()
-
-        while layer > stop_layer:
-            # Use heuristic to guess the optimal number of threads
-            child_id_layers = self.get_chunk_layers(child_ids)
-            this_layer_m = child_id_layers == layer
-            this_layer_child_ids = child_ids[this_layer_m]
-            next_layer_child_ids = child_ids[~this_layer_m]
-
-            n_child_ids = len(child_ids)
-            this_n_threads = np.min([int(n_child_ids // 50000) + 1, mu.n_cpus])
-
-            child_ids = np.fromiter(
-                chain.from_iterable(
-                    mu.multithread_func(
-                        _get_subgraph_higher_layer_nodes_threaded,
-                        np.array_split(this_layer_child_ids, this_n_threads),
-                        n_threads=this_n_threads,
-                        debug=this_n_threads == 1,
-                    )
-                ),
-                np.uint64,
-            )
-            child_ids = np.concatenate([child_ids, next_layer_child_ids])
-
-            if verbose:
-                self.logger.debug(
-                    "Layer %d: %.3fms for %d children with %d threads"
-                    % (
-                        layer,
-                        (time.time() - time_start) * 1000,
-                        n_child_ids,
-                        this_n_threads,
-                    )
-                )
-                time_start = time.time()
-=======
-            bbox[0] = self.get_chunk_coordinates_from_vol_coordinates(
-                bbox[0][0], bbox[0][1], bbox[0][2],
-                resolution=self.cv.resolution, ceil=False)
-            bbox[1] = self.get_chunk_coordinates_from_vol_coordinates(
-                bbox[1][0], bbox[1][1], bbox[1][2],
-                resolution=self.cv.resolution, ceil=True)
-            return bbox
-        return bbox
-
-    def _get_subgraph_multiple_nodes(
-            self, node_ids: Iterable[np.uint64],
-            bounding_box: Optional[Sequence[Sequence[int]]],
-            return_layers: Sequence[int],
-            serializable: bool):
 
         assert len(return_layers) > 0
         from collections import ChainMap
@@ -3672,15 +3560,12 @@
             )
             cur_nodes_children = dict(ChainMap(*cur_nodes_child_maps))
             subgraph_progress.process_batch_of_children(cur_nodes_children)
->>>>>>> d8117df4
 
         if len(return_layers) == 1:
             for node_id in node_ids:
                 subgraph_progress.node_to_subgraph[
                     _get_dict_key(node_id)
-                ] = subgraph_progress.node_to_subgraph[
-                    _get_dict_key(node_id)
-                ][
+                ] = subgraph_progress.node_to_subgraph[_get_dict_key(node_id)][
                     return_layers[0]
                 ]
 
@@ -3718,21 +3603,12 @@
         bounding_box = self.normalize_bounding_box(bounding_box, bb_is_coordinate)
 
         # Layer 3+
-<<<<<<< HEAD
-        child_ids = self._get_subgraph_higher_layer_nodes(
-            node_id=agglomeration_id,
-            bounding_box=bounding_box,
-            return_layers=[2],
-            verbose=verbose,
-        )[2]
-=======
         child_ids = self._get_subgraph_multiple_nodes(
             node_ids=[agglomeration_id],
             bounding_box=bounding_box,
             return_layers=[2],
-            serializable=False
+            serializable=False,
         )[agglomeration_id]
->>>>>>> d8117df4
 
         # Layer 2
         if verbose:
@@ -3774,7 +3650,6 @@
 
         return edges, affinities, areas
 
-<<<<<<< HEAD
     def get_subgraph_nodes(
         self,
         agglomeration_id: np.uint64,
@@ -3784,18 +3659,8 @@
         verbose: bool = True,
     ) -> Union[Dict[int, np.ndarray], np.ndarray]:
         """Return all nodes belonging to the specified agglomeration ID within
-=======
-    def get_subgraph_nodes(self, agglomeration_id_or_ids: Union[np.uint64, Iterable[np.uint64]],
-                           bounding_box: Optional[Sequence[Sequence[int]]] = None,
-                           bb_is_coordinate: bool = False,
-                           return_layers: List[int] = [1],
-                           verbose: bool = False,
-                           serializable: bool = False) -> \
-            Union[Dict[int, np.ndarray], np.ndarray]:
-        """ Return all nodes belonging to the specified agglomeration IDs within
->>>>>>> d8117df4
             the defined bounding box and requested layers.
-        :param agglomeration_id_or_ids: Union[np.uint64, Iterable[np.uint64]] 
+        :param agglomeration_id_or_ids: Union[np.uint64, Iterable[np.uint64]]
         :param bounding_box: [[x_l, y_l, z_l], [x_h, y_h, z_h]]
         :param bb_is_coordinate: bool
         :param return_layers: List[int]
@@ -3804,73 +3669,14 @@
                  Dict[int, np.array] if multiple layers are requested
         """
 
-<<<<<<< HEAD
-        def _get_subgraph_layer2_nodes(node_ids: Iterable[np.uint64]) -> np.ndarray:
-            return self.get_children(node_ids, flatten=True)
-
-        stop_layer = np.min(return_layers)
-        bounding_box = self.normalize_bounding_box(bounding_box, bb_is_coordinate)
-
-        # Layer 3+
-        if stop_layer >= 2:
-            nodes_per_layer = self._get_subgraph_higher_layer_nodes(
-                node_id=agglomeration_id,
-                bounding_box=bounding_box,
-                return_layers=return_layers,
-                verbose=verbose,
-            )
-        else:
-            # Need to retrieve layer 2 even if the user doesn't require it
-            nodes_per_layer = self._get_subgraph_higher_layer_nodes(
-                node_id=agglomeration_id,
-                bounding_box=bounding_box,
-                return_layers=return_layers + [2],
-                verbose=verbose,
-            )
-
-            # Layer 2
-            if verbose:
-                time_start = time.time()
-
-            child_ids = nodes_per_layer[2]
-            if 2 not in return_layers:
-                del nodes_per_layer[2]
-
-            # Use heuristic to guess the optimal number of threads
-            n_child_ids = len(child_ids)
-            this_n_threads = np.min([int(n_child_ids // 50000) + 1, mu.n_cpus])
-
-            child_ids = np.fromiter(
-                chain.from_iterable(
-                    mu.multithread_func(
-                        _get_subgraph_layer2_nodes,
-                        np.array_split(child_ids, this_n_threads),
-                        n_threads=this_n_threads,
-                        debug=this_n_threads == 1,
-                    )
-                ),
-                dtype=np.uint64,
-            )
-
-            if verbose:
-                self.logger.debug(
-                    "Layer 2: %.3fms for %d children with %d threads"
-                    % ((time.time() - time_start) * 1000, n_child_ids, this_n_threads)
-                )
-
-            nodes_per_layer[1] = child_ids
-
-        if len(nodes_per_layer) == 1:
-            return list(nodes_per_layer.values())[0]
-        else:
-            return nodes_per_layer
-=======
         """Get the children of the specified node_ids that are at each of the specified
         return_layers within the specified bounding box."""
         single = False
         node_ids = agglomeration_id_or_ids
         bbox = self.normalize_bounding_box(bounding_box, bb_is_coordinate)
-        if isinstance(agglomeration_id_or_ids, np.uint64) or isinstance(agglomeration_id_or_ids, int):
+        if isinstance(agglomeration_id_or_ids, np.uint64) or isinstance(
+            agglomeration_id_or_ids, int
+        ):
             single = True
             node_ids = [agglomeration_id_or_ids]
         if verbose:
@@ -3882,14 +3688,15 @@
             serializable=serializable,
         )
         if verbose:
-            self.logger.debug("Took %.3fms to retrieve subgraph(s) of %d node(s)" %
-                              ((time.time() - time_start) * 1000, len(node_ids)))
+            self.logger.debug(
+                "Took %.3fms to retrieve subgraph(s) of %d node(s)"
+                % ((time.time() - time_start) * 1000, len(node_ids))
+            )
         if single:
             if serializable:
                 return layer_nodes_d[str(agglomeration_id_or_ids)]
             return layer_nodes_d[agglomeration_id_or_ids]
         return layer_nodes_d
->>>>>>> d8117df4
 
     def flatten_row_dict(
         self, row_dict: Dict[column_keys._Column, List[bigtable.row_data.Cell]]
@@ -4591,9 +4398,7 @@
         if bounding_box is None:
             return np.ones(len(nodes), np.bool)
         else:
-            chunk_coordinates = np.array(
-                [self.get_chunk_coordinates(c) for c in nodes]
-            )
+            chunk_coordinates = np.array([self.get_chunk_coordinates(c) for c in nodes])
             layers = self.get_chunk_layers(nodes)
             adapt_layers = layers - 2
             adapt_layers[adapt_layers < 0] = 0
