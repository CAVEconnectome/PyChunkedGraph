import sys
import os
import subprocess
import grpc
import pytest
import numpy as np
from functools import partial
from google.cloud import bigtable, exceptions
from google.auth import credentials
from math import inf
from datetime import datetime, timedelta
from time import sleep
from signal import SIGTERM
from warnings import warn

sys.path.insert(0, os.path.join(sys.path[0], '..'))
from backend import chunkedgraph # noqa

class DoNothingCreds(credentials.Credentials):
    def refresh(self, request):
        pass


@pytest.fixture(scope='session', autouse=True)
def bigtable_emulator(request):
    # setup Emulator
    bigtables_emulator = subprocess.Popen(["gcloud", "beta", "emulators", "bigtable", "start"], preexec_fn=os.setsid, stdout=subprocess.PIPE)

    bt_env_init = subprocess.run(["gcloud", "beta", "emulators", "bigtable",  "env-init"], stdout=subprocess.PIPE)
    os.environ["BIGTABLE_EMULATOR_HOST"] = bt_env_init.stdout.decode("utf-8").strip().split('=')[-1]

    print("Waiting for BigTables Emulator to start up...", end='')
    c = bigtable.Client(project='', credentials=DoNothingCreds(), admin=True)
    retries = 5
    while retries > 0:
        try:
            c.list_instances()
        except exceptions._Rendezvous as e:
            if e.code() == grpc.StatusCode.UNIMPLEMENTED:  # Good error - means emulator is up!
                print(" Ready!")
                break
            elif e.code() == grpc.StatusCode.UNAVAILABLE:
                sleep(1)
            retries -= 1
            print(".", end='')
    if retries == 0:
        print("\nCouldn't start Bigtable Emulator. Make sure it is setup correctly.")
        exit(1)

    # setup Emulator-Finalizer
    def fin():
        os.killpg(os.getpgid(bigtables_emulator.pid), SIGTERM)
        bigtables_emulator.wait()

    request.addfinalizer(fin)


@pytest.fixture(scope='function')
def lock_expired_timedelta_override(request):
    # HACK: For the duration of the test, set global LOCK_EXPIRED_TIME_DELTA
    # to 1 second (otherwise test would have to run for several minutes)

    original_timedelta = chunkedgraph.LOCK_EXPIRED_TIME_DELTA

    chunkedgraph.LOCK_EXPIRED_TIME_DELTA = timedelta(seconds=1)

    # Ensure that we restore the original value, even if the test fails.
    def fin():
        chunkedgraph.LOCK_EXPIRED_TIME_DELTA = original_timedelta

    request.addfinalizer(fin)
    return chunkedgraph.LOCK_EXPIRED_TIME_DELTA


@pytest.fixture(scope='function')
def gen_graph(request):
    def _cgraph(request, fan_out=2, n_layers=10):
        # setup Chunked Graph
        graph = chunkedgraph.ChunkedGraph(request.function.__name__, project_id='emulated',
                                          credentials=DoNothingCreds(), instance_id="chunkedgraph",
                                          cv_path="", chunk_size=(512, 512, 64),
                                          is_new=True, fan_out=fan_out, n_layers=n_layers)

        # setup Chunked Graph - Finalizer
        def fin():
            graph.table.delete()

        request.addfinalizer(fin)
        return graph

    return partial(_cgraph, request)


@pytest.fixture(scope='function')
def gen_graph_simplequerytest(request, gen_graph):
    """
    ┌─────┬─────┬─────┐
    │  A¹ │  B¹ │  C¹ │
    │  1  │ 3━2━┿━━4  │
    │     │     │     │
    └─────┴─────┴─────┘
    """

    graph = gen_graph(n_layers=4)

    # Chunk A
    create_chunk(graph,
                 vertices=[to_label(graph, 1, 0, 0, 0, 0)],
                 edges=[])

    # Chunk B
    create_chunk(graph,
                 vertices=[to_label(graph, 1, 1, 0, 0, 0), to_label(graph, 1, 1, 0, 0, 1)],
                 edges=[(to_label(graph, 1, 1, 0, 0, 0), to_label(graph, 1, 1, 0, 0, 1), 0.5),
                        (to_label(graph, 1, 1, 0, 0, 0), to_label(graph, 1, 2, 0, 0, 0), inf)])

    # Chunk C
    create_chunk(graph,
                 vertices=[to_label(graph, 1, 2, 0, 0, 0)],
                 edges=[(to_label(graph, 1, 2, 0, 0, 0), to_label(graph, 1, 1, 0, 0, 0), inf)])

    graph.add_layer(3, np.array([[0, 0, 0], [1, 0, 0]]))
    graph.add_layer(3, np.array([[2, 0, 0]]))
    graph.add_layer(4, np.array([[0, 0, 0], [1, 0, 0]]))

    return graph


def create_chunk(cgraph, vertices=None, edges=None, timestamp=None):
    """
    Helper function to add vertices and edges to the chunkedgraph - no safety checks!
    """
    if not vertices:
        vertices = []

    if not edges:
        edges = []

    vertices = np.unique(np.array(vertices, dtype=np.uint64))
    edges = [(np.uint64(v1), np.uint64(v2), np.float32(aff)) for v1, v2, aff in edges]
    edge_ids = []
    cross_edge_ids = []
    edge_affs = []
    cross_edge_affs = []
    isolated_node_ids = [x for x in vertices if (x not in [edges[i][0] for i in range(len(edges))]) and
                                                (x not in [edges[i][1] for i in range(len(edges))])]

    for e in edges:
        if cgraph.test_if_nodes_are_in_same_chunk(e[0:2]):
            edge_ids.append([e[0], e[1]])
            edge_affs.append(e[2])
        else:
            cross_edge_ids.append([e[0], e[1]])
            cross_edge_affs.append(e[2])

    edge_ids = np.array(edge_ids, dtype=np.uint64).reshape(-1, 2)
    edge_affs = np.array(edge_affs, dtype=np.float32).reshape(-1, 1)
    cross_edge_ids = np.array(cross_edge_ids, dtype=np.uint64).reshape(-1, 2)
    cross_edge_affs = np.array(cross_edge_affs, dtype=np.float32).reshape(-1, 1)
    isolated_node_ids = np.array(isolated_node_ids, dtype=np.uint64)

    cgraph.add_atomic_edges_in_chunks(edge_ids, cross_edge_ids,
                                      edge_affs, cross_edge_affs,
                                      isolated_node_ids,
                                      time_stamp=timestamp)


def to_label(cgraph, l, x, y, z, segment_id):
    return cgraph.get_node_id(np.uint64(segment_id), layer=l, x=x, y=y, z=z)


class TestGraphNodeConversion:
    @pytest.mark.timeout(30)
    def test_compute_bitmasks(self):
        pass

    @pytest.mark.timeout(30)
    def test_node_conversion(self, gen_graph):
        cgraph = gen_graph(n_layers=10)

        node_id = cgraph.get_node_id(np.uint64(4), layer=2, x=3, y=1, z=0)
        assert cgraph.get_chunk_layer(node_id) == 2
        assert cgraph.get_chunk_coordinates(node_id) == (3, 1, 0)

        chunk_id = cgraph.get_chunk_id(layer=2, x=3, y=1, z=0)
        assert cgraph.get_chunk_layer(chunk_id) == 2
        assert cgraph.get_chunk_coordinates(chunk_id) == (3, 1, 0)

        assert cgraph.get_chunk_id(node_id=node_id) == chunk_id
        assert cgraph.get_node_id(np.uint64(4), chunk_id=chunk_id) == node_id

    @pytest.mark.timeout(30)
    def test_node_id_adjacency(self, gen_graph):
        cgraph = gen_graph(n_layers=10)

        assert cgraph.get_node_id(np.uint64(0), layer=2, x=3, y=1, z=0) + np.uint64(1) == \
            cgraph.get_node_id(np.uint64(1), layer=2, x=3, y=1, z=0)

        assert cgraph.get_node_id(np.uint64(2**53 - 2), layer=10, x=0, y=0, z=0) + np.uint64(1) == \
            cgraph.get_node_id(np.uint64(2**53 - 1), layer=10, x=0, y=0, z=0)

    @pytest.mark.timeout(30)
    def test_serialize_node_id(self, gen_graph):
        cgraph = gen_graph(n_layers=10)

        assert chunkedgraph.serialize_uint64(cgraph.get_node_id(np.uint64(0), layer=2, x=3, y=1, z=0)) < \
            chunkedgraph.serialize_uint64(cgraph.get_node_id(np.uint64(1), layer=2, x=3, y=1, z=0))

        assert chunkedgraph.serialize_uint64(cgraph.get_node_id(np.uint64(2**53 - 2), layer=10, x=0, y=0, z=0)) < \
            chunkedgraph.serialize_uint64(cgraph.get_node_id(np.uint64(2**53 - 1), layer=10, x=0, y=0, z=0))

    @pytest.mark.timeout(30)
    def test_deserialize_node_id(self):
        pass

    @pytest.mark.timeout(30)
    def test_serialization_roundtrip(self):
        pass

    @pytest.mark.timeout(30)
    def test_serialize_valid_label_id(self):
        label = np.uint64(0x01FF031234556789)
        assert chunkedgraph.deserialize_uint64(chunkedgraph.serialize_uint64(label)) == label


class TestGraphBuild:
    @pytest.mark.timeout(30)
    def test_build_single_node(self, gen_graph):
        """
        Create graph with single RG node 1 in chunk A
        ┌─────┐
        │  A¹ │
        │  1  │
        │     │
        └─────┘
        """

        cgraph = gen_graph(n_layers=2)

        # Add Chunk A
        create_chunk(cgraph,
                     vertices=[to_label(cgraph, 1, 0, 0, 0, 0)])

        res = cgraph.table.read_rows()
        res.consume_all()

        # Check for the RG-to-CG mapping:
        # assert chunkedgraph.serialize_uint64(1) in res.rows
        # row = res.rows[chunkedgraph.serialize_uint64(1)].cells[cgraph.family_id]
        # assert np.frombuffer(row[b'cg_id'][0].value, np.uint64)[0] == to_label(cgraph, 1, 0, 0, 0, 0)

        # Check for the Level 1 CG supervoxel:
        # to_label(cgraph, 1, 0, 0, 0, 0)
        assert chunkedgraph.serialize_uint64(to_label(cgraph, 1, 0, 0, 0, 0)) in res.rows
        row = res.rows[chunkedgraph.serialize_uint64(to_label(cgraph, 1, 0, 0, 0, 0))].cells[cgraph.family_id]
        atomic_affinities = np.frombuffer(row[b'atomic_affinities'][0].value, np.float32)
        atomic_partners = np.frombuffer(row[b'atomic_partners'][0].value, np.uint64)
        parents = np.frombuffer(row[b'parents'][0].value, np.uint64)

        assert len(atomic_partners) == 0
        assert len(atomic_affinities) == 0
        assert len(parents) == 1 and parents[0] == to_label(cgraph, 2, 0, 0, 0, 1)

        # Check for the one Level 2 node that should have been created.
        # to_label(cgraph, 2, 0, 0, 0, 1)
        assert chunkedgraph.serialize_uint64(to_label(cgraph, 2, 0, 0, 0, 1)) in res.rows
        row = res.rows[chunkedgraph.serialize_uint64(to_label(cgraph, 2, 0, 0, 0, 1))].cells[cgraph.family_id]
        atomic_cross_edges = np.frombuffer(row[b'atomic_cross_edges'][0].value, np.uint64).reshape(-1, 2)
        children = np.frombuffer(row[b'children'][0].value, np.uint64)

        assert len(atomic_cross_edges) == 0
        assert len(children) == 1 and children[0] == to_label(cgraph, 1, 0, 0, 0, 0)

        # Make sure there are not any more entries in the table
        assert len(res.rows) == 1 + 1 + 1 + 1
        print("Testing done")

    @pytest.mark.timeout(30)
    def test_build_single_edge(self, gen_graph):
        """
        Create graph with edge between RG supervoxels 1 and 2 (same chunk)
        ┌─────┐
        │  A¹ │
        │ 1━2 │
        │     │
        └─────┘
        """

        cgraph = gen_graph(n_layers=2)

        # Add Chunk A
        create_chunk(cgraph,
                     vertices=[to_label(cgraph, 1, 0, 0, 0, 0), to_label(cgraph, 1, 0, 0, 0, 1)],
                     edges=[(to_label(cgraph, 1, 0, 0, 0, 0), to_label(cgraph, 1, 0, 0, 0, 1), 0.5)])

        res = cgraph.table.read_rows()
        res.consume_all()

        # Check for the two RG-to-CG mappings:
        # assert chunkedgraph.serialize_uint64(1) in res.rows
        # row = res.rows[chunkedgraph.serialize_uint64(1)].cells[cgraph.family_id]
        # assert np.frombuffer(row[b'cg_id'][0].value, np.uint64)[0] == to_label(cgraph, 1, 0, 0, 0, 0)

        # assert chunkedgraph.serialize_uint64(2) in res.rows
        # row = res.rows[chunkedgraph.serialize_uint64(2)].cells[cgraph.family_id]
        # assert np.frombuffer(row[b'cg_id'][0].value, np.uint64)[0] == to_label(cgraph, 1, 0, 0, 0, 1)

        # Check for the two original Level 1 CG supervoxels
        # to_label(cgraph, 1, 0, 0, 0, 0)
        assert chunkedgraph.serialize_uint64(to_label(cgraph, 1, 0, 0, 0, 0)) in res.rows
        row = res.rows[chunkedgraph.serialize_uint64(to_label(cgraph, 1, 0, 0, 0, 0))].cells[cgraph.family_id]
        atomic_affinities = np.frombuffer(row[b'atomic_affinities'][0].value, np.float32)
        atomic_partners = np.frombuffer(row[b'atomic_partners'][0].value, np.uint64)
        parents = np.frombuffer(row[b'parents'][0].value, np.uint64)

        assert len(atomic_partners) == 1 and atomic_partners[0] == to_label(cgraph, 1, 0, 0, 0, 1)
        assert len(atomic_affinities) == 1 and atomic_affinities[0] == 0.5
        assert len(parents) == 1 and parents[0] == to_label(cgraph, 2, 0, 0, 0, 1)

        # to_label(cgraph, 1, 0, 0, 0, 1)
        assert chunkedgraph.serialize_uint64(to_label(cgraph, 1, 0, 0, 0, 1)) in res.rows
        row = res.rows[chunkedgraph.serialize_uint64(to_label(cgraph, 1, 0, 0, 0, 1))].cells[cgraph.family_id]
        atomic_affinities = np.frombuffer(row[b'atomic_affinities'][0].value, np.float32)
        atomic_partners = np.frombuffer(row[b'atomic_partners'][0].value, np.uint64)
        parents = np.frombuffer(row[b'parents'][0].value, np.uint64)

        assert len(atomic_partners) == 1 and atomic_partners[0] == to_label(cgraph, 1, 0, 0, 0, 0)
        assert len(atomic_affinities) == 1 and atomic_affinities[0] == 0.5
        assert len(parents) == 1 and parents[0] == to_label(cgraph, 2, 0, 0, 0, 1)

        # Check for the one Level 2 node that should have been created.
        assert chunkedgraph.serialize_uint64(to_label(cgraph, 2, 0, 0, 0, 1)) in res.rows
        row = res.rows[chunkedgraph.serialize_uint64(to_label(cgraph, 2, 0, 0, 0, 1))].cells[cgraph.family_id]
        atomic_cross_edges = np.frombuffer(row[b'atomic_cross_edges'][0].value, np.uint64).reshape(-1, 2)
        children = np.frombuffer(row[b'children'][0].value, np.uint64)

        assert len(atomic_cross_edges) == 0
        assert len(children) == 2 and to_label(cgraph, 1, 0, 0, 0, 0) in children and to_label(cgraph, 1, 0, 0, 0, 1) in children

        # Make sure there are not any more entries in the table
        assert len(res.rows) == 2 + 1 + 1 + 1

    @pytest.mark.timeout(30)
    def test_build_single_across_edge(self, gen_graph):
        """
        Create graph with edge between RG supervoxels 1 and 2 (neighboring chunks)
        ┌─────┌─────┐
        │  A¹ │  B¹ │
        │  1━━┿━━2  │
        │     │     │
        └─────┴─────┘
        """

        cgraph = gen_graph(n_layers=3)

        # Chunk A
        create_chunk(cgraph,
                     vertices=[to_label(cgraph, 1, 0, 0, 0, 0)],
                     edges=[(to_label(cgraph, 1, 0, 0, 0, 0), to_label(cgraph, 1, 1, 0, 0, 0), inf)])

        # Chunk B
        create_chunk(cgraph,
                     vertices=[to_label(cgraph, 1, 1, 0, 0, 0)],
                     edges=[(to_label(cgraph, 1, 1, 0, 0, 0), to_label(cgraph, 1, 0, 0, 0, 0), inf)])

        cgraph.add_layer(3, np.array([[0, 0, 0], [1, 0, 0]]))

        res = cgraph.table.read_rows()
        res.consume_all()

        # Check for the two RG-to-CG mappings:
        # assert chunkedgraph.serialize_uint64(1) in res.rows
        # row = res.rows[chunkedgraph.serialize_uint64(1)].cells[cgraph.family_id]
        # assert np.frombuffer(row[b'cg_id'][0].value, np.uint64)[0] == to_label(cgraph, 1, 0, 0, 0, 0)

        # assert chunkedgraph.serialize_uint64(2) in res.rows
        # row = res.rows[chunkedgraph.serialize_uint64(2)].cells[cgraph.family_id]
        # assert np.frombuffer(row[b'cg_id'][0].value, np.uint64)[0] == to_label(cgraph, 1, 1, 0, 0, 0)

        # Check for the two original Level 1 CG supervoxels
        # to_label(cgraph, 1, 0, 0, 0, 0)
        assert chunkedgraph.serialize_uint64(to_label(cgraph, 1, 0, 0, 0, 0)) in res.rows
        row = res.rows[chunkedgraph.serialize_uint64(to_label(cgraph, 1, 0, 0, 0, 0))].cells[cgraph.family_id]
        atomic_affinities = np.frombuffer(row[b'atomic_affinities'][0].value, np.float32)
        atomic_partners = np.frombuffer(row[b'atomic_partners'][0].value, np.uint64)
        parents = np.frombuffer(row[b'parents'][0].value, np.uint64)

        assert len(atomic_partners) == 1 and atomic_partners[0] == to_label(cgraph, 1, 1, 0, 0, 0)
        assert len(atomic_affinities) == 1 and atomic_affinities[0] == inf
        assert len(parents) == 1 and parents[0] == to_label(cgraph, 2, 0, 0, 0, 1)

        # to_label(cgraph, 1, 1, 0, 0, 0)
        assert chunkedgraph.serialize_uint64(to_label(cgraph, 1, 1, 0, 0, 0)) in res.rows
        row = res.rows[chunkedgraph.serialize_uint64(to_label(cgraph, 1, 1, 0, 0, 0))].cells[cgraph.family_id]
        atomic_affinities = np.frombuffer(row[b'atomic_affinities'][0].value, np.float32)
        atomic_partners = np.frombuffer(row[b'atomic_partners'][0].value, np.uint64)
        parents = np.frombuffer(row[b'parents'][0].value, np.uint64)

        assert len(atomic_partners) == 1 and atomic_partners[0] == to_label(cgraph, 1, 0, 0, 0, 0)
        assert len(atomic_affinities) == 1 and atomic_affinities[0] == inf
        assert len(parents) == 1 and parents[0] == to_label(cgraph, 2, 1, 0, 0, 1)

        # Check for the two Level 2 nodes that should have been created. Since Level 2 has the same
        # dimensions as Level 1, we also expect them to be in different chunks
        # to_label(cgraph, 2, 0, 0, 0, 1)
        assert chunkedgraph.serialize_uint64(to_label(cgraph, 2, 0, 0, 0, 1)) in res.rows
        row = res.rows[chunkedgraph.serialize_uint64(to_label(cgraph, 2, 0, 0, 0, 1))].cells[cgraph.family_id]
        atomic_cross_edges = np.frombuffer(row[b'atomic_cross_edges'][0].value, np.uint64).reshape(-1, 2)
        children = np.frombuffer(row[b'children'][0].value, np.uint64)

        assert len(atomic_cross_edges) == 1 and [to_label(cgraph, 1, 0, 0, 0, 0), to_label(cgraph, 1, 1, 0, 0, 0)] in atomic_cross_edges
        assert len(children) == 1 and to_label(cgraph, 1, 0, 0, 0, 0) in children

        # to_label(cgraph, 2, 1, 0, 0, 1)
        assert chunkedgraph.serialize_uint64(to_label(cgraph, 2, 1, 0, 0, 1)) in res.rows
        row = res.rows[chunkedgraph.serialize_uint64(to_label(cgraph, 2, 1, 0, 0, 1))].cells[cgraph.family_id]
        atomic_cross_edges = np.frombuffer(row[b'atomic_cross_edges'][0].value, np.uint64).reshape(-1, 2)
        children = np.frombuffer(row[b'children'][0].value, np.uint64)

        assert len(atomic_cross_edges) == 1 and [to_label(cgraph, 1, 1, 0, 0, 0), to_label(cgraph, 1, 0, 0, 0, 0)] in atomic_cross_edges
        assert len(children) == 1 and to_label(cgraph, 1, 1, 0, 0, 0) in children

        # Check for the one Level 3 node that should have been created. This one combines the two
        # connected components of Level 2
        # to_label(cgraph, 3, 0, 0, 0, 1)
        assert chunkedgraph.serialize_uint64(to_label(cgraph, 3, 0, 0, 0, 1)) in res.rows
        row = res.rows[chunkedgraph.serialize_uint64(to_label(cgraph, 3, 0, 0, 0, 1))].cells[cgraph.family_id]
        atomic_cross_edges = np.frombuffer(row[b'atomic_cross_edges'][0].value, np.uint64).reshape(-1, 2)
        children = np.frombuffer(row[b'children'][0].value, np.uint64)

        assert len(atomic_cross_edges) == 0
        assert len(children) == 2 and to_label(cgraph, 2, 0, 0, 0, 1) in children and to_label(cgraph, 2, 1, 0, 0, 1) in children

        # Make sure there are not any more entries in the table
        assert len(res.rows) == 2 + 2 + 1 + 3 + 1

    @pytest.mark.timeout(30)
    def test_build_single_edge_and_single_across_edge(self, gen_graph):
        """
        Create graph with edge between RG supervoxels 1 and 2 (same chunk)
        and edge between RG supervoxels 1 and 3 (neighboring chunks)
        ┌─────┬─────┐
        │  A¹ │  B¹ │
        │ 2━1━┿━━3  │
        │     │     │
        └─────┴─────┘
        """

        cgraph = gen_graph(n_layers=3)

        # Chunk A
        create_chunk(cgraph,
                     vertices=[to_label(cgraph, 1, 0, 0, 0, 0), to_label(cgraph, 1, 0, 0, 0, 1)],
                     edges=[(to_label(cgraph, 1, 0, 0, 0, 0), to_label(cgraph, 1, 0, 0, 0, 1), 0.5),
                            (to_label(cgraph, 1, 0, 0, 0, 0), to_label(cgraph, 1, 1, 0, 0, 0), inf)])

        # Chunk B
        create_chunk(cgraph,
                     vertices=[to_label(cgraph, 1, 1, 0, 0, 0)],
                     edges=[(to_label(cgraph, 1, 1, 0, 0, 0), to_label(cgraph, 1, 0, 0, 0, 0), inf)])

        cgraph.add_layer(3, np.array([[0, 0, 0], [1, 0, 0]]))

        res = cgraph.table.read_rows()
        res.consume_all()

        # Check for the three RG-to-CG mappings:
        # assert chunkedgraph.serialize_uint64(1) in res.rows
        # row = res.rows[chunkedgraph.serialize_uint64(1)].cells[cgraph.family_id]
        # assert np.frombuffer(row[b'cg_id'][0].value, np.uint64)[0] == to_label(cgraph, 1, 0, 0, 0, 0)

        # assert chunkedgraph.serialize_uint64(2) in res.rows
        # row = res.rows[chunkedgraph.serialize_uint64(2)].cells[cgraph.family_id]
        # assert np.frombuffer(row[b'cg_id'][0].value, np.uint64)[0] == to_label(cgraph, 1, 0, 0, 0, 1)

        # assert chunkedgraph.serialize_uint64(3) in res.rows
        # row = res.rows[chunkedgraph.serialize_uint64(3)].cells[cgraph.family_id]
        # assert np.frombuffer(row[b'cg_id'][0].value, np.uint64)[0] == to_label(cgraph, 1, 1, 0, 0, 0)

        # Check for the three original Level 1 CG supervoxels
        # to_label(cgraph, 1, 0, 0, 0, 0)
        assert chunkedgraph.serialize_uint64(to_label(cgraph, 1, 0, 0, 0, 0)) in res.rows
        row = res.rows[chunkedgraph.serialize_uint64(to_label(cgraph, 1, 0, 0, 0, 0))].cells[cgraph.family_id]
        atomic_affinities = np.frombuffer(row[b'atomic_affinities'][0].value, np.float32)
        atomic_partners = np.frombuffer(row[b'atomic_partners'][0].value, np.uint64)
        parents = np.frombuffer(row[b'parents'][0].value, np.uint64)

        assert len(atomic_partners) == 2 and to_label(cgraph, 1, 0, 0, 0, 1) in atomic_partners and to_label(cgraph, 1, 1, 0, 0, 0) in atomic_partners
        assert len(atomic_affinities) == 2
        if atomic_partners[0] == to_label(cgraph, 1, 0, 0, 0, 1):
            assert atomic_affinities[0] == 0.5 and atomic_affinities[1] == inf
        else:
            assert atomic_affinities[0] == inf and atomic_affinities[1] == 0.5
        assert len(parents) == 1 and parents[0] == to_label(cgraph, 2, 0, 0, 0, 1)

        # to_label(cgraph, 1, 0, 0, 0, 1)
        assert chunkedgraph.serialize_uint64(to_label(cgraph, 1, 0, 0, 0, 1)) in res.rows
        row = res.rows[chunkedgraph.serialize_uint64(to_label(cgraph, 1, 0, 0, 0, 1))].cells[cgraph.family_id]
        atomic_affinities = np.frombuffer(row[b'atomic_affinities'][0].value, np.float32)
        atomic_partners = np.frombuffer(row[b'atomic_partners'][0].value, np.uint64)
        parents = np.frombuffer(row[b'parents'][0].value, np.uint64)

        assert len(atomic_partners) == 1 and atomic_partners[0] == to_label(cgraph, 1, 0, 0, 0, 0)
        assert len(atomic_affinities) == 1 and atomic_affinities[0] == 0.5
        assert len(parents) == 1 and parents[0] == to_label(cgraph, 2, 0, 0, 0, 1)

        # to_label(cgraph, 1, 1, 0, 0, 0)
        assert chunkedgraph.serialize_uint64(to_label(cgraph, 1, 1, 0, 0, 0)) in res.rows
        row = res.rows[chunkedgraph.serialize_uint64(to_label(cgraph, 1, 1, 0, 0, 0))].cells[cgraph.family_id]
        atomic_affinities = np.frombuffer(row[b'atomic_affinities'][0].value, np.float32)
        atomic_partners = np.frombuffer(row[b'atomic_partners'][0].value, np.uint64)
        parents = np.frombuffer(row[b'parents'][0].value, np.uint64)

        assert len(atomic_partners) == 1 and atomic_partners[0] == to_label(cgraph, 1, 0, 0, 0, 0)
        assert len(atomic_affinities) == 1 and atomic_affinities[0] == inf
        assert len(parents) == 1 and parents[0] == to_label(cgraph, 2, 1, 0, 0, 1)

        # Check for the two Level 2 nodes that should have been created. Since Level 2 has the same
        # dimensions as Level 1, we also expect them to be in different chunks
        # to_label(cgraph, 2, 0, 0, 0, 1)
        assert chunkedgraph.serialize_uint64(to_label(cgraph, 2, 0, 0, 0, 1)) in res.rows
        row = res.rows[chunkedgraph.serialize_uint64(to_label(cgraph, 2, 0, 0, 0, 1))].cells[cgraph.family_id]
        atomic_cross_edges = np.frombuffer(row[b'atomic_cross_edges'][0].value, np.uint64).reshape(-1, 2)
        children = np.frombuffer(row[b'children'][0].value, np.uint64)

        assert len(atomic_cross_edges) == 1 and [to_label(cgraph, 1, 0, 0, 0, 0), to_label(cgraph, 1, 1, 0, 0, 0)] in atomic_cross_edges
        assert len(children) == 2 and to_label(cgraph, 1, 0, 0, 0, 0) in children and to_label(cgraph, 1, 0, 0, 0, 1) in children

        # to_label(cgraph, 2, 1, 0, 0, 1)
        assert chunkedgraph.serialize_uint64(to_label(cgraph, 2, 1, 0, 0, 1)) in res.rows
        row = res.rows[chunkedgraph.serialize_uint64(to_label(cgraph, 2, 1, 0, 0, 1))].cells[cgraph.family_id]
        atomic_cross_edges = np.frombuffer(row[b'atomic_cross_edges'][0].value, np.uint64).reshape(-1, 2)
        children = np.frombuffer(row[b'children'][0].value, np.uint64)

        assert len(atomic_cross_edges) == 1 and [to_label(cgraph, 1, 1, 0, 0, 0), to_label(cgraph, 1, 0, 0, 0, 0)] in atomic_cross_edges
        assert len(children) == 1 and to_label(cgraph, 1, 1, 0, 0, 0) in children

        # Check for the one Level 3 node that should have been created. This one combines the two
        # connected components of Level 2
        # to_label(cgraph, 3, 0, 0, 0, 1)
        assert chunkedgraph.serialize_uint64(to_label(cgraph, 3, 0, 0, 0, 1)) in res.rows
        row = res.rows[chunkedgraph.serialize_uint64(to_label(cgraph, 3, 0, 0, 0, 1))].cells[cgraph.family_id]
        atomic_cross_edges = np.frombuffer(row[b'atomic_cross_edges'][0].value, np.uint64).reshape(-1, 2)
        children = np.frombuffer(row[b'children'][0].value, np.uint64)

        assert len(atomic_cross_edges) == 0
        assert len(children) == 2 and to_label(cgraph, 2, 0, 0, 0, 1) in children and to_label(cgraph, 2, 1, 0, 0, 1) in children

        # Make sure there are not any more entries in the table
        assert len(res.rows) == 3 + 2 + 1 + 3 + 1

    @pytest.mark.timeout(30)
    def test_build_big_graph(self, gen_graph):
        """
        Create graph with RG nodes 1 and 2 in opposite corners of the largest possible dataset
        ┌─────┐     ┌─────┐
        │  A¹ │ ... │  Z¹ │
        │  1  │     │  2  │
        │     │     │     │
        └─────┘     └─────┘
        """

        cgraph = gen_graph(n_layers=10)

        # Preparation: Build Chunk A
        create_chunk(cgraph,
                     vertices=[to_label(cgraph, 1, 0, 0, 0, 0)],
                     edges=[])

        # Preparation: Build Chunk Z
        create_chunk(cgraph,
                     vertices=[to_label(cgraph, 1, 255, 255, 255, 0)],
                     edges=[])

        cgraph.add_layer(3, np.array([[0x00, 0x00, 0x00]]))
        cgraph.add_layer(3, np.array([[0xFF, 0xFF, 0xFF]]))
        cgraph.add_layer(4, np.array([[0x00, 0x00, 0x00]]))
        cgraph.add_layer(4, np.array([[0x7F, 0x7F, 0x7F]]))
        cgraph.add_layer(5, np.array([[0x00, 0x00, 0x00]]))
        cgraph.add_layer(5, np.array([[0x3F, 0x3F, 0x3F]]))
        cgraph.add_layer(6, np.array([[0x00, 0x00, 0x00]]))
        cgraph.add_layer(6, np.array([[0x1F, 0x1F, 0x1F]]))
        cgraph.add_layer(7, np.array([[0x00, 0x00, 0x00]]))
        cgraph.add_layer(7, np.array([[0x0F, 0x0F, 0x0F]]))
        cgraph.add_layer(8, np.array([[0x00, 0x00, 0x00]]))
        cgraph.add_layer(8, np.array([[0x07, 0x07, 0x07]]))
        cgraph.add_layer(9, np.array([[0x00, 0x00, 0x00]]))
        cgraph.add_layer(9, np.array([[0x03, 0x03, 0x03]]))
        cgraph.add_layer(10, np.array([[0x00, 0x00, 0x00], [0x01, 0x01, 0x01]]))

        res = cgraph.table.read_rows()
        res.consume_all()

        assert chunkedgraph.serialize_uint64(to_label(cgraph, 1, 0, 0, 0, 0)) in res.rows
        assert chunkedgraph.serialize_uint64(to_label(cgraph, 1, 255, 255, 255, 0)) in res.rows
        assert chunkedgraph.serialize_uint64(to_label(cgraph, 10, 0, 0, 0, 1)) in res.rows
        assert chunkedgraph.serialize_uint64(to_label(cgraph, 10, 0, 0, 0, 2)) in res.rows


class TestGraphSimpleQueries:
    """
    ┌─────┬─────┬─────┐        L X Y Z S     L X Y Z S     L X Y Z S     L X Y Z S
    │  A¹ │  B¹ │  C¹ │     1: 1 0 0 0 0 ─── 2 0 0 0 1 ─── 3 0 0 0 1 ─── 4 0 0 0 1
    │  1  │ 3━2━┿━━4  │     2: 1 1 0 0 0 ─┬─ 2 1 0 0 1 ─── 3 0 0 0 2 ─┬─ 4 0 0 0 2
    │     │     │     │     3: 1 1 0 0 1 ─┘                           │
    └─────┴─────┴─────┘     4: 1 2 0 0 0 ─── 2 2 0 0 1 ─── 3 1 0 0 1 ─┘
    """
    @pytest.mark.timeout(30)
    def test_get_parent_and_children(self, gen_graph_simplequerytest):
        cgraph = gen_graph_simplequerytest

        children10000 = cgraph.get_children(to_label(cgraph, 1, 0, 0, 0, 0))
        children11000 = cgraph.get_children(to_label(cgraph, 1, 1, 0, 0, 0))
        children11001 = cgraph.get_children(to_label(cgraph, 1, 1, 0, 0, 1))
        children12000 = cgraph.get_children(to_label(cgraph, 1, 2, 0, 0, 0))

        parent10000 = cgraph.get_parent(to_label(cgraph, 1, 0, 0, 0, 0), get_only_relevant_parent=True, time_stamp=None)
        parent11000 = cgraph.get_parent(to_label(cgraph, 1, 1, 0, 0, 0), get_only_relevant_parent=True, time_stamp=None)
        parent11001 = cgraph.get_parent(to_label(cgraph, 1, 1, 0, 0, 1), get_only_relevant_parent=True, time_stamp=None)
        parent12000 = cgraph.get_parent(to_label(cgraph, 1, 2, 0, 0, 0), get_only_relevant_parent=True, time_stamp=None)

        children20001 = cgraph.get_children(to_label(cgraph, 2, 0, 0, 0, 1))
        children21001 = cgraph.get_children(to_label(cgraph, 2, 1, 0, 0, 1))
        children22001 = cgraph.get_children(to_label(cgraph, 2, 2, 0, 0, 1))

        parent20001 = cgraph.get_parent(to_label(cgraph, 2, 0, 0, 0, 1), get_only_relevant_parent=True, time_stamp=None)
        parent21001 = cgraph.get_parent(to_label(cgraph, 2, 1, 0, 0, 1), get_only_relevant_parent=True, time_stamp=None)
        parent22001 = cgraph.get_parent(to_label(cgraph, 2, 2, 0, 0, 1), get_only_relevant_parent=True, time_stamp=None)

        children30001 = cgraph.get_children(to_label(cgraph, 3, 0, 0, 0, 1))
        children30002 = cgraph.get_children(to_label(cgraph, 3, 0, 0, 0, 2))
        children31001 = cgraph.get_children(to_label(cgraph, 3, 1, 0, 0, 1))

        parent30001 = cgraph.get_parent(to_label(cgraph, 3, 0, 0, 0, 1), get_only_relevant_parent=True, time_stamp=None)
        parent30002 = cgraph.get_parent(to_label(cgraph, 3, 0, 0, 0, 2), get_only_relevant_parent=True, time_stamp=None)
        parent31001 = cgraph.get_parent(to_label(cgraph, 3, 1, 0, 0, 1), get_only_relevant_parent=True, time_stamp=None)

        children40001 = cgraph.get_children(to_label(cgraph, 4, 0, 0, 0, 1))
        children40002 = cgraph.get_children(to_label(cgraph, 4, 0, 0, 0, 2))

        parent40001 = cgraph.get_parent(to_label(cgraph, 4, 0, 0, 0, 1), get_only_relevant_parent=True, time_stamp=None)
        parent40002 = cgraph.get_parent(to_label(cgraph, 4, 0, 0, 0, 2), get_only_relevant_parent=True, time_stamp=None)

        # (non-existing) Children of L1
        assert np.array_equal(children10000, []) is True
        assert np.array_equal(children11000, []) is True
        assert np.array_equal(children11001, []) is True
        assert np.array_equal(children12000, []) is True

        # Parent of L1
        assert parent10000 == to_label(cgraph, 2, 0, 0, 0, 1)
        assert parent11000 == to_label(cgraph, 2, 1, 0, 0, 1)
        assert parent11001 == to_label(cgraph, 2, 1, 0, 0, 1)
        assert parent12000 == to_label(cgraph, 2, 2, 0, 0, 1)

        # Children of L2
        assert len(children20001) == 1 and to_label(cgraph, 1, 0, 0, 0, 0) in children20001
        assert len(children21001) == 2 and to_label(cgraph, 1, 1, 0, 0, 0) in children21001 and to_label(cgraph, 1, 1, 0, 0, 1) in children21001
        assert len(children22001) == 1 and to_label(cgraph, 1, 2, 0, 0, 0) in children22001

        # Parent of L2
        assert parent20001 == to_label(cgraph, 3, 0, 0, 0, 1) and parent21001 == to_label(cgraph, 3, 0, 0, 0, 2) or \
            parent20001 == to_label(cgraph, 3, 0, 0, 0, 2) and parent21001 == to_label(cgraph, 3, 0, 0, 0, 1)
        assert parent22001 == to_label(cgraph, 3, 1, 0, 0, 1)

        # Children of L3
        assert len(children30001) == 1 and len(children30002) == 1 and len(children31001) == 1
        assert to_label(cgraph, 2, 0, 0, 0, 1) in children30001 and to_label(cgraph, 2, 1, 0, 0, 1) in children30002 or \
            to_label(cgraph, 2, 0, 0, 0, 1) in children30002 and to_label(cgraph, 2, 1, 0, 0, 1) in children30001
        assert to_label(cgraph, 2, 2, 0, 0, 1) in children31001

        # Parent of L3
        assert (parent30001 == to_label(cgraph, 4, 0, 0, 0, 1) and parent30002 == to_label(cgraph, 4, 0, 0, 0, 2) and
                parent31001 == to_label(cgraph, 4, 0, 0, 0, 2)) or \
               (parent30001 == to_label(cgraph, 4, 0, 0, 0, 2) and parent30002 == to_label(cgraph, 4, 0, 0, 0, 1) and
                parent31001 == to_label(cgraph, 4, 0, 0, 0, 1))

        # Children of L4
        if len(children40001) == 1:
            assert parent20001 in children40001
            assert len(children40002) == 2 and parent21001 in children40002 and parent22001 in children40002
        elif len(children40001) == 2:
            assert parent21001 in children40001 and parent22001 in children40001
            assert len(children40002) == 1 and parent20001 in children40002

        # (non-existing) Parent of L4
        assert parent40001 is None
        assert parent40002 is None

        # # Children of (non-existing) L5
        # with pytest.raises(IndexError):
        #     cgraph.get_children(to_label(cgraph, 5, 0, 0, 0, 1))

        # # Parent of (non-existing) L5
        # with pytest.raises(IndexError):
        #     cgraph.get_parent(to_label(cgraph, 5, 0, 0, 0, 1), get_only_relevant_parent=True, time_stamp=None)

    @pytest.mark.timeout(30)
    def test_get_root(self, gen_graph_simplequerytest):
        cgraph = gen_graph_simplequerytest

        root10000 = cgraph.get_root(to_label(cgraph, 1, 0, 0, 0, 0),
                                    time_stamp=None)

        root11000 = cgraph.get_root(to_label(cgraph, 1, 1, 0, 0, 0),
                                    time_stamp=None)

        root11001 = cgraph.get_root(to_label(cgraph, 1, 1, 0, 0, 1),
                                    time_stamp=None)

        root12000 = cgraph.get_root(to_label(cgraph, 1, 2, 0, 0, 0),
                                    time_stamp=None)

        assert (root10000 == to_label(cgraph, 4, 0, 0, 0, 1) and
                root11000 == root11001 == root12000 == to_label(
                    cgraph, 4, 0, 0, 0, 2)) or \
               (root10000 == to_label(cgraph, 4, 0, 0, 0, 2) and
                root11000 == root11001 == root12000 == to_label(
                    cgraph, 4, 0, 0, 0, 1))

    @pytest.mark.timeout(30)
    def test_get_subgraph(self, gen_graph_simplequerytest):
        cgraph = gen_graph_simplequerytest

    @pytest.mark.timeout(30)
    def test_get_atomic_partners(self, gen_graph_simplequerytest):
        cgraph = gen_graph_simplequerytest


class TestGraphMerge:
    @pytest.mark.timeout(30)
    def test_merge_pair_same_chunk(self, gen_graph):
        """
        Add edge between existing RG supervoxels 1 and 2 (same chunk)
        Expected: Same (new) parent for RG 1 and 2 on Layer two
        ┌─────┐      ┌─────┐
        │  A¹ │      │  A¹ │
        │ 1 2 │  =>  │ 1━2 │
        │     │      │     │
        └─────┘      └─────┘
        """

        cgraph = gen_graph(n_layers=2)

        # Preparation: Build Chunk A
        fake_timestamp = datetime.utcnow() - timedelta(days=10)
        create_chunk(cgraph,
                     vertices=[to_label(cgraph, 1, 0, 0, 0, 0), to_label(cgraph, 1, 0, 0, 0, 1)],
                     edges=[],
                     timestamp=fake_timestamp)

        # Merge
        new_root_id = cgraph.add_edge("Jane Doe", [to_label(cgraph, 1, 0, 0, 0, 1), to_label(cgraph, 1, 0, 0, 0, 0)], affinity=0.3)

        # Check
        assert cgraph.get_parent(to_label(cgraph, 1, 0, 0, 0, 0)) == new_root_id
        assert cgraph.get_parent(to_label(cgraph, 1, 0, 0, 0, 1)) == new_root_id
        partners, affinities = cgraph.get_atomic_partners(to_label(cgraph, 1, 0, 0, 0, 0))
        assert partners[0] == to_label(cgraph, 1, 0, 0, 0, 1) and affinities[0] == np.float32(0.3)
        partners, affinities = cgraph.get_atomic_partners(to_label(cgraph, 1, 0, 0, 0, 1))
        assert partners[0] == to_label(cgraph, 1, 0, 0, 0, 0) and affinities[0] == np.float32(0.3)
        leaves = np.unique(cgraph.get_subgraph(new_root_id))
        assert len(leaves) == 2
        assert to_label(cgraph, 1, 0, 0, 0, 0) in leaves
        assert to_label(cgraph, 1, 0, 0, 0, 1) in leaves

    @pytest.mark.timeout(30)
    def test_merge_pair_neighboring_chunks(self, gen_graph):
        """
        Add edge between existing RG supervoxels 1 and 2 (neighboring chunks)
        ┌─────┬─────┐      ┌─────┬─────┐
        │  A¹ │  B¹ │      │  A¹ │  B¹ │
        │  1  │  2  │  =>  │  1━━┿━━2  │
        │     │     │      │     │     │
        └─────┴─────┘      └─────┴─────┘
        """

        cgraph = gen_graph(n_layers=3)

        # Preparation: Build Chunk A
        fake_timestamp = datetime.utcnow() - timedelta(days=10)
        create_chunk(cgraph,
                     vertices=[to_label(cgraph, 1, 0, 0, 0, 0)],
                     edges=[],
                     timestamp=fake_timestamp)

        # Preparation: Build Chunk B
        create_chunk(cgraph,
                     vertices=[to_label(cgraph, 1, 1, 0, 0, 0)],
                     edges=[],
                     timestamp=fake_timestamp)

        cgraph.add_layer(3, np.array([[0, 0, 0], [1, 0, 0]]), time_stamp=fake_timestamp)

        # Merge
        new_root_id = cgraph.add_edge("Jane Doe", [to_label(cgraph, 1, 1, 0, 0, 0), to_label(cgraph, 1, 0, 0, 0, 0)], affinity=0.3)

        # Check
        assert cgraph.get_root(to_label(cgraph, 1, 0, 0, 0, 0)) == new_root_id
        assert cgraph.get_root(to_label(cgraph, 1, 1, 0, 0, 0)) == new_root_id
        partners, affinities = cgraph.get_atomic_partners(to_label(cgraph, 1, 0, 0, 0, 0))
        assert partners[0] == to_label(cgraph, 1, 1, 0, 0, 0) and affinities[0] == np.float32(0.3)
        partners, affinities = cgraph.get_atomic_partners(to_label(cgraph, 1, 1, 0, 0, 0))
        assert partners[0] == to_label(cgraph, 1, 0, 0, 0, 0) and affinities[0] == np.float32(0.3)
        leaves = np.unique(cgraph.get_subgraph(new_root_id))
        assert len(leaves) == 2
        assert to_label(cgraph, 1, 0, 0, 0, 0) in leaves
        assert to_label(cgraph, 1, 1, 0, 0, 0) in leaves

    @pytest.mark.timeout(30)
    def test_merge_pair_disconnected_chunks(self, gen_graph):
        """
        Add edge between existing RG supervoxels 1 and 2 (disconnected chunks)
        ┌─────┐     ┌─────┐      ┌─────┐     ┌─────┐
        │  A¹ │ ... │  Z¹ │      │  A¹ │ ... │  Z¹ │
        │  1  │     │  2  │  =>  │  1━━┿━━━━━┿━━2  │
        │     │     │     │      │     │     │     │
        └─────┘     └─────┘      └─────┘     └─────┘
        """

        cgraph = gen_graph(n_layers=9)

        # Preparation: Build Chunk A
        fake_timestamp = datetime.utcnow() - timedelta(days=10)
        create_chunk(cgraph,
                     vertices=[to_label(cgraph, 1, 0, 0, 0, 0)],
                     edges=[],
                     timestamp=fake_timestamp)

        # Preparation: Build Chunk Z
        create_chunk(cgraph,
                     vertices=[to_label(cgraph, 1, 127, 127, 127, 0)],
                     edges=[],
                     timestamp=fake_timestamp)

        cgraph.add_layer(3, np.array([[0x00, 0x00, 0x00]]), time_stamp=fake_timestamp)
        cgraph.add_layer(3, np.array([[0x7F, 0x7F, 0x7F]]), time_stamp=fake_timestamp)
        cgraph.add_layer(4, np.array([[0x00, 0x00, 0x00]]), time_stamp=fake_timestamp)
        cgraph.add_layer(4, np.array([[0x3F, 0x3F, 0x3F]]), time_stamp=fake_timestamp)
        cgraph.add_layer(5, np.array([[0x00, 0x00, 0x00]]), time_stamp=fake_timestamp)
        cgraph.add_layer(5, np.array([[0x1F, 0x1F, 0x1F]]), time_stamp=fake_timestamp)
        cgraph.add_layer(6, np.array([[0x00, 0x00, 0x00]]), time_stamp=fake_timestamp)
        cgraph.add_layer(6, np.array([[0x0F, 0x0F, 0x0F]]), time_stamp=fake_timestamp)
        cgraph.add_layer(7, np.array([[0x00, 0x00, 0x00]]), time_stamp=fake_timestamp)
        cgraph.add_layer(7, np.array([[0x07, 0x07, 0x07]]), time_stamp=fake_timestamp)
        cgraph.add_layer(8, np.array([[0x00, 0x00, 0x00]]), time_stamp=fake_timestamp)
        cgraph.add_layer(8, np.array([[0x03, 0x03, 0x03]]), time_stamp=fake_timestamp)
        cgraph.add_layer(9, np.array([[0x00, 0x00, 0x00], [0x01, 0x01, 0x01]]), time_stamp=fake_timestamp)

        # Merge
        new_root_id = cgraph.add_edge("Jane Doe", [to_label(cgraph, 1, 127, 127, 127, 0), to_label(cgraph, 1, 0, 0, 0, 0)], affinity=0.3)

        # Check
        assert cgraph.get_root(to_label(cgraph, 1, 0, 0, 0, 0)) == new_root_id
        assert cgraph.get_root(to_label(cgraph, 1, 127, 127, 127, 0)) == new_root_id
        partners, affinities = cgraph.get_atomic_partners(to_label(cgraph, 1, 0, 0, 0, 0))
        assert partners[0] == to_label(cgraph, 1, 127, 127, 127, 0) and affinities[0] == np.float32(0.3)
        partners, affinities = cgraph.get_atomic_partners(to_label(cgraph, 1, 127, 127, 127, 0))
        assert partners[0] == to_label(cgraph, 1, 0, 0, 0, 0) and affinities[0] == np.float32(0.3)
        leaves = np.unique(cgraph.get_subgraph(new_root_id))
        assert len(leaves) == 2
        assert to_label(cgraph, 1, 0, 0, 0, 0) in leaves
        assert to_label(cgraph, 1, 127, 127, 127, 0) in leaves

    @pytest.mark.timeout(30)
    def test_merge_pair_already_connected(self, gen_graph):
        """
        Add edge between already connected RG supervoxels 1 and 2 (same chunk).
        Expected: No change, i.e. same parent (to_label(cgraph, 2, 0, 0, 0, 1)), affinity (0.5) and timestamp as before
        ┌─────┐      ┌─────┐
        │  A¹ │      │  A¹ │
        │ 1━2 │  =>  │ 1━2 │
        │     │      │     │
        └─────┘      └─────┘
        """

        cgraph = gen_graph(n_layers=2)

        # Preparation: Build Chunk A
        fake_timestamp = datetime.utcnow() - timedelta(days=10)
        create_chunk(cgraph,
                     vertices=[to_label(cgraph, 1, 0, 0, 0, 0), to_label(cgraph, 1, 0, 0, 0, 1)],
                     edges=[(to_label(cgraph, 1, 0, 0, 0, 0), to_label(cgraph, 1, 0, 0, 0, 1), 0.5)],
                     timestamp=fake_timestamp)

        res_old = cgraph.table.read_rows()
        res_old.consume_all()

        # Merge
        cgraph.add_edge("Jane Doe", [to_label(cgraph, 1, 0, 0, 0, 1), to_label(cgraph, 1, 0, 0, 0, 0)])
        res_new = cgraph.table.read_rows()
        res_new.consume_all()

        # Check
        if res_old.rows != res_new.rows:
            warn("Rows were modified when merging a pair of already connected supervoxels. "
                 "While probably not an error, it is an unnecessary operation.")

    @pytest.mark.timeout(30)
    def test_merge_triple_chain_to_full_circle_same_chunk(self, gen_graph):
        """
        Add edge between indirectly connected RG supervoxels 1 and 2 (same chunk)
        ┌─────┐      ┌─────┐
        │  A¹ │      │  A¹ │
        │ 1 2 │  =>  │ 1━2 │
        │ ┗3┛ │      │ ┗3┛ │
        └─────┘      └─────┘
        """

        cgraph = gen_graph(n_layers=2)

        # Preparation: Build Chunk A
        fake_timestamp = datetime.utcnow() - timedelta(days=10)
        create_chunk(cgraph,
                     vertices=[to_label(cgraph, 1, 0, 0, 0, 0), to_label(cgraph, 1, 0, 0, 0, 1), to_label(cgraph, 1, 0, 0, 0, 2)],
                     edges=[(to_label(cgraph, 1, 0, 0, 0, 0), to_label(cgraph, 1, 0, 0, 0, 2), 0.5),
                            (to_label(cgraph, 1, 0, 0, 0, 1), to_label(cgraph, 1, 0, 0, 0, 2), 0.5)],
                     timestamp=fake_timestamp)

        # Merge
        new_root_id = cgraph.add_edge("Jane Doe", [to_label(cgraph, 1, 0, 0, 0, 1), to_label(cgraph, 1, 0, 0, 0, 0)], affinity=0.3)

        # Check
        assert cgraph.get_root(to_label(cgraph, 1, 0, 0, 0, 0)) == new_root_id
        assert cgraph.get_root(to_label(cgraph, 1, 0, 0, 0, 1)) == new_root_id
        assert cgraph.get_root(to_label(cgraph, 1, 0, 0, 0, 2)) == new_root_id
        partners, affinities = cgraph.get_atomic_partners(to_label(cgraph, 1, 0, 0, 0, 0))
        assert len(partners) == 2
        assert to_label(cgraph, 1, 0, 0, 0, 1) in partners
        assert to_label(cgraph, 1, 0, 0, 0, 2) in partners
        partners, affinities = cgraph.get_atomic_partners(to_label(cgraph, 1, 0, 0, 0, 1))
        assert len(partners) == 2
        assert to_label(cgraph, 1, 0, 0, 0, 0) in partners
        assert to_label(cgraph, 1, 0, 0, 0, 2) in partners
        partners, affinities = cgraph.get_atomic_partners(to_label(cgraph, 1, 0, 0, 0, 2))
        assert len(partners) == 2
        assert to_label(cgraph, 1, 0, 0, 0, 0) in partners
        assert to_label(cgraph, 1, 0, 0, 0, 1) in partners
        leaves = np.unique(cgraph.get_subgraph(new_root_id))
        assert len(leaves) == 3
        assert to_label(cgraph, 1, 0, 0, 0, 0) in leaves
        assert to_label(cgraph, 1, 0, 0, 0, 1) in leaves
        assert to_label(cgraph, 1, 0, 0, 0, 2) in leaves

    @pytest.mark.timeout(30)
    def test_merge_triple_chain_to_full_circle_neighboring_chunks(self, gen_graph):
        """
        Add edge between indirectly connected RG supervoxels 1 and 2 (neighboring chunks)
        ┌─────┬─────┐      ┌─────┬─────┐
        │  A¹ │  B¹ │      │  A¹ │  B¹ │
        │  1  │  2  │  =>  │  1━━┿━━2  │
        │  ┗3━┿━━┛  │      │  ┗3━┿━━┛  │
        └─────┴─────┘      └─────┴─────┘
        """

        cgraph = gen_graph(n_layers=3)

        # Preparation: Build Chunk A
        fake_timestamp = datetime.utcnow() - timedelta(days=10)
        create_chunk(cgraph,
                     vertices=[to_label(cgraph, 1, 0, 0, 0, 0), to_label(cgraph, 1, 0, 0, 0, 1)],
                     edges=[(to_label(cgraph, 1, 0, 0, 0, 0), to_label(cgraph, 1, 0, 0, 0, 1), 0.5),
                            (to_label(cgraph, 1, 0, 0, 0, 1), to_label(cgraph, 1, 1, 0, 0, 0), inf)],
                     timestamp=fake_timestamp)

        # Preparation: Build Chunk B
        create_chunk(cgraph,
                     vertices=[to_label(cgraph, 1, 1, 0, 0, 0)],
                     edges=[(to_label(cgraph, 1, 1, 0, 0, 0), to_label(cgraph, 1, 0, 0, 0, 1), inf)],
                     timestamp=fake_timestamp)

        cgraph.add_layer(3, np.array([[0, 0, 0], [1, 0, 0]]), time_stamp=fake_timestamp)

        # Merge
        new_root_id = cgraph.add_edge("Jane Doe", [to_label(cgraph, 1, 1, 0, 0, 0), to_label(cgraph, 1, 0, 0, 0, 0)], affinity=1.0)

        # Check
        assert cgraph.get_root(to_label(cgraph, 1, 0, 0, 0, 0)) == new_root_id
        assert cgraph.get_root(to_label(cgraph, 1, 0, 0, 0, 1)) == new_root_id
        assert cgraph.get_root(to_label(cgraph, 1, 1, 0, 0, 0)) == new_root_id
        partners, affinities = cgraph.get_atomic_partners(to_label(cgraph, 1, 0, 0, 0, 0))
        assert len(partners) == 2
        assert to_label(cgraph, 1, 0, 0, 0, 1) in partners
        assert to_label(cgraph, 1, 1, 0, 0, 0) in partners
        partners, affinities = cgraph.get_atomic_partners(to_label(cgraph, 1, 0, 0, 0, 1))
        assert len(partners) == 2
        assert to_label(cgraph, 1, 0, 0, 0, 0) in partners
        assert to_label(cgraph, 1, 1, 0, 0, 0) in partners
        partners, affinities = cgraph.get_atomic_partners(to_label(cgraph, 1, 1, 0, 0, 0))
        assert len(partners) == 2
        assert to_label(cgraph, 1, 0, 0, 0, 0) in partners
        assert to_label(cgraph, 1, 0, 0, 0, 1) in partners
        leaves = np.unique(cgraph.get_subgraph(new_root_id))
        assert len(leaves) == 3
        assert to_label(cgraph, 1, 0, 0, 0, 0) in leaves
        assert to_label(cgraph, 1, 0, 0, 0, 1) in leaves
        assert to_label(cgraph, 1, 1, 0, 0, 0) in leaves

    @pytest.mark.timeout(30)
    def test_merge_triple_chain_to_full_circle_disconnected_chunks(self, gen_graph):
        """
        Add edge between indirectly connected RG supervoxels 1 and 2 (disconnected chunks)
        ┌─────┐     ┌─────┐      ┌─────┐     ┌─────┐
        │  A¹ │ ... │  Z¹ │      │  A¹ │ ... │  Z¹ │
        │  1  │     │  2  │  =>  │  1━━┿━━━━━┿━━2  │
        │  ┗3━┿━━━━━┿━━┛  │      │  ┗3━┿━━━━━┿━━┛  │
        └─────┘     └─────┘      └─────┘     └─────┘
        """

        cgraph = gen_graph(n_layers=9)

        # Preparation: Build Chunk A
        fake_timestamp = datetime.utcnow() - timedelta(days=10)
        create_chunk(cgraph,
                     vertices=[to_label(cgraph, 1, 0, 0, 0, 0), to_label(cgraph, 1, 0, 0, 0, 1)],
                     edges=[(to_label(cgraph, 1, 0, 0, 0, 0), to_label(cgraph, 1, 0, 0, 0, 1), 0.5),
                            (to_label(cgraph, 1, 0, 0, 0, 1), to_label(cgraph, 1, 127, 127, 127, 0), inf)],
                     timestamp=fake_timestamp)

        # Preparation: Build Chunk B
        create_chunk(cgraph,
                     vertices=[to_label(cgraph, 1, 127, 127, 127, 0)],
                     edges=[(to_label(cgraph, 1, 127, 127, 127, 0), to_label(cgraph, 1, 0, 0, 0, 1), inf)],
                     timestamp=fake_timestamp)

        cgraph.add_layer(3, np.array([[0x00, 0x00, 0x00]]), time_stamp=fake_timestamp)
        cgraph.add_layer(3, np.array([[0x7F, 0x7F, 0x7F]]), time_stamp=fake_timestamp)
        cgraph.add_layer(4, np.array([[0x00, 0x00, 0x00]]), time_stamp=fake_timestamp)
        cgraph.add_layer(4, np.array([[0x3F, 0x3F, 0x3F]]), time_stamp=fake_timestamp)
        cgraph.add_layer(5, np.array([[0x00, 0x00, 0x00]]), time_stamp=fake_timestamp)
        cgraph.add_layer(5, np.array([[0x1F, 0x1F, 0x1F]]), time_stamp=fake_timestamp)
        cgraph.add_layer(6, np.array([[0x00, 0x00, 0x00]]), time_stamp=fake_timestamp)
        cgraph.add_layer(6, np.array([[0x0F, 0x0F, 0x0F]]), time_stamp=fake_timestamp)
        cgraph.add_layer(7, np.array([[0x00, 0x00, 0x00]]), time_stamp=fake_timestamp)
        cgraph.add_layer(7, np.array([[0x07, 0x07, 0x07]]), time_stamp=fake_timestamp)
        cgraph.add_layer(8, np.array([[0x00, 0x00, 0x00]]), time_stamp=fake_timestamp)
        cgraph.add_layer(8, np.array([[0x03, 0x03, 0x03]]), time_stamp=fake_timestamp)
        cgraph.add_layer(9, np.array([[0x00, 0x00, 0x00], [0x01, 0x01, 0x01]]), time_stamp=fake_timestamp)

        # Merge
        new_root_id = cgraph.add_edge("Jane Doe", [to_label(cgraph, 1, 127, 127, 127, 0), to_label(cgraph, 1, 0, 0, 0, 0)], affinity=1.0)

        # Check
        assert cgraph.get_root(to_label(cgraph, 1, 0, 0, 0, 0)) == new_root_id
        assert cgraph.get_root(to_label(cgraph, 1, 0, 0, 0, 1)) == new_root_id
        assert cgraph.get_root(to_label(cgraph, 1, 127, 127, 127, 0)) == new_root_id
        partners, affinities = cgraph.get_atomic_partners(to_label(cgraph, 1, 0, 0, 0, 0))
        assert len(partners) == 2
        assert to_label(cgraph, 1, 0, 0, 0, 1) in partners
        assert to_label(cgraph, 1, 127, 127, 127, 0) in partners
        partners, affinities = cgraph.get_atomic_partners(to_label(cgraph, 1, 0, 0, 0, 1))
        assert len(partners) == 2
        assert to_label(cgraph, 1, 0, 0, 0, 0) in partners
        assert to_label(cgraph, 1, 127, 127, 127, 0) in partners
        partners, affinities = cgraph.get_atomic_partners(to_label(cgraph, 1, 127, 127, 127, 0))
        assert len(partners) == 2
        assert to_label(cgraph, 1, 0, 0, 0, 0) in partners
        assert to_label(cgraph, 1, 0, 0, 0, 1) in partners
        leaves = np.unique(cgraph.get_subgraph(new_root_id))
        assert len(leaves) == 3
        assert to_label(cgraph, 1, 0, 0, 0, 0) in leaves
        assert to_label(cgraph, 1, 0, 0, 0, 1) in leaves
        assert to_label(cgraph, 1, 127, 127, 127, 0) in leaves

    @pytest.mark.timeout(30)
    def test_merge_same_node(self, gen_graph):
        """
        Try to add loop edge between RG supervoxel 1 and itself
        ┌─────┐
        │  A¹ │
        │  1  │  =>  Reject
        │     │
        └─────┘
        """

        cgraph = gen_graph(n_layers=2)

        # Preparation: Build Chunk A
        fake_timestamp = datetime.utcnow() - timedelta(days=10)
        create_chunk(cgraph,
                     vertices=[to_label(cgraph, 1, 0, 0, 0, 0)],
                     edges=[],
                     timestamp=fake_timestamp)

        res_old = cgraph.table.read_rows()
        res_old.consume_all()

        # Merge
        assert cgraph.add_edge("Jane Doe", [to_label(cgraph, 1, 0, 0, 0, 0), to_label(cgraph, 1, 0, 0, 0, 0)]) is None

        res_new = cgraph.table.read_rows()
        res_new.consume_all()

        assert res_new.rows == res_old.rows

    @pytest.mark.timeout(30)
    def test_merge_pair_abstract_nodes(self, gen_graph):
        """
        Try to add edge between RG supervoxel 1 and abstract node "2"
                    ┌─────┐
                    │  B² │
                    │ "2" │
                    │     │
                    └─────┘
        ┌─────┐              =>  Reject
        │  A¹ │
        │  1  │
        │     │
        └─────┘
        """

        cgraph = gen_graph(n_layers=3)

        # Preparation: Build Chunk A
        fake_timestamp = datetime.utcnow() - timedelta(days=10)
        create_chunk(cgraph,
                     vertices=[to_label(cgraph, 1, 0, 0, 0, 0)],
                     edges=[],
                     timestamp=fake_timestamp)

        # Preparation: Build Chunk B
        create_chunk(cgraph,
                     vertices=[to_label(cgraph, 1, 1, 0, 0, 0)],
                     edges=[],
                     timestamp=fake_timestamp)

        cgraph.add_layer(3, np.array([[0, 0, 0], [1, 0, 0]]), time_stamp=fake_timestamp)

        res_old = cgraph.table.read_rows()
        res_old.consume_all()

        # Merge
        assert cgraph.add_edge("Jane Doe", [to_label(cgraph, 1, 0, 0, 0, 0), to_label(cgraph, 2, 1, 0, 0, 1)]) is None

        res_new = cgraph.table.read_rows()
        res_new.consume_all()

        assert res_new.rows == res_old.rows


class TestGraphSplit:
    @pytest.mark.timeout(30)
    def test_split_pair_same_chunk(self, gen_graph):
        """
        Remove edge between existing RG supervoxels 1 and 2 (same chunk)
        Expected: Different (new) parents for RG 1 and 2 on Layer two
        ┌─────┐      ┌─────┐
        │  A¹ │      │  A¹ │
        │ 1━2 │  =>  │ 1 2 │
        │     │      │     │
        └─────┘      └─────┘
        """

        cgraph = gen_graph(n_layers=2)

        # Preparation: Build Chunk A
        fake_timestamp = datetime.utcnow() - timedelta(days=10)
        create_chunk(cgraph,
                     vertices=[to_label(cgraph, 1, 0, 0, 0, 0), to_label(cgraph, 1, 0, 0, 0, 1)],
                     edges=[(to_label(cgraph, 1, 0, 0, 0, 0), to_label(cgraph, 1, 0, 0, 0, 1), 0.5)],
                     timestamp=fake_timestamp)

        # Split
        new_root_ids = cgraph.remove_edges("Jane Doe", to_label(cgraph, 1, 0, 0, 0, 1), to_label(cgraph, 1, 0, 0, 0, 0), mincut=False)

        # Check New State
        assert len(new_root_ids) == 2
        assert cgraph.get_root(to_label(cgraph, 1, 0, 0, 0, 0)) != cgraph.get_root(to_label(cgraph, 1, 0, 0, 0, 1))
        partners, affinities = cgraph.get_atomic_partners(to_label(cgraph, 1, 0, 0, 0, 0))
        assert len(partners) == 0
        partners, affinities = cgraph.get_atomic_partners(to_label(cgraph, 1, 0, 0, 0, 1))
        assert len(partners) == 0
        leaves = np.unique(cgraph.get_subgraph(cgraph.get_root(to_label(cgraph, 1, 0, 0, 0, 0))))
        assert len(leaves) == 1 and to_label(cgraph, 1, 0, 0, 0, 0) in leaves
        leaves = np.unique(cgraph.get_subgraph(cgraph.get_root(to_label(cgraph, 1, 0, 0, 0, 1))))
        assert len(leaves) == 1 and to_label(cgraph, 1, 0, 0, 0, 1) in leaves

        # Check Old State still accessible
        assert cgraph.get_root(to_label(cgraph, 1, 0, 0, 0, 0), time_stamp=fake_timestamp) == \
            cgraph.get_root(to_label(cgraph, 1, 0, 0, 0, 1), time_stamp=fake_timestamp)
        partners, affinities = cgraph.get_atomic_partners(to_label(cgraph, 1, 0, 0, 0, 0), time_stamp=fake_timestamp)
        assert len(partners) == 1 and partners[0] == to_label(cgraph, 1, 0, 0, 0, 1)
        partners, affinities = cgraph.get_atomic_partners(to_label(cgraph, 1, 0, 0, 0, 1), time_stamp=fake_timestamp)
        assert len(partners) == 1 and partners[0] == to_label(cgraph, 1, 0, 0, 0, 0)
        leaves = np.unique(cgraph.get_subgraph(cgraph.get_root(to_label(cgraph, 1, 0, 0, 0, 0), time_stamp=fake_timestamp)))
        assert len(leaves) == 2
        assert to_label(cgraph, 1, 0, 0, 0, 0) in leaves
        assert to_label(cgraph, 1, 0, 0, 0, 1) in leaves

    @pytest.mark.timeout(30)
    def test_split_pair_neighboring_chunks(self, gen_graph):
        """
        Remove edge between existing RG supervoxels 1 and 2 (neighboring chunks)
        ┌─────┬─────┐      ┌─────┬─────┐
        │  A¹ │  B¹ │      │  A¹ │  B¹ │
        │  1━━┿━━2  │  =>  │  1  │  2  │
        │     │     │      │     │     │
        └─────┴─────┘      └─────┴─────┘
        """

        cgraph = gen_graph(n_layers=3)

        # Preparation: Build Chunk A
        fake_timestamp = datetime.utcnow() - timedelta(days=10)
        create_chunk(cgraph,
                     vertices=[to_label(cgraph, 1, 0, 0, 0, 0)],
                     edges=[(to_label(cgraph, 1, 0, 0, 0, 0), to_label(cgraph, 1, 1, 0, 0, 0), 1.0)],
                     timestamp=fake_timestamp)

        # Preparation: Build Chunk B
        create_chunk(cgraph,
                     vertices=[to_label(cgraph, 1, 1, 0, 0, 0)],
                     edges=[(to_label(cgraph, 1, 1, 0, 0, 0), to_label(cgraph, 1, 0, 0, 0, 0), 1.0)],
                     timestamp=fake_timestamp)

        cgraph.add_layer(3, np.array([[0, 0, 0], [1, 0, 0]]), time_stamp=fake_timestamp)

        # Split
        new_root_ids = cgraph.remove_edges("Jane Doe", to_label(cgraph, 1, 1, 0, 0, 0), to_label(cgraph, 1, 0, 0, 0, 0), mincut=False)

        # Check New State
        assert len(new_root_ids) == 2
        assert cgraph.get_root(to_label(cgraph, 1, 0, 0, 0, 0)) != cgraph.get_root(to_label(cgraph, 1, 1, 0, 0, 0))
        partners, affinities = cgraph.get_atomic_partners(to_label(cgraph, 1, 0, 0, 0, 0))
        assert len(partners) == 0
        partners, affinities = cgraph.get_atomic_partners(to_label(cgraph, 1, 1, 0, 0, 0))
        assert len(partners) == 0
        leaves = np.unique(cgraph.get_subgraph(cgraph.get_root(to_label(cgraph, 1, 0, 0, 0, 0))))
        assert len(leaves) == 1 and to_label(cgraph, 1, 0, 0, 0, 0) in leaves
        leaves = np.unique(cgraph.get_subgraph(cgraph.get_root(to_label(cgraph, 1, 1, 0, 0, 0))))
        assert len(leaves) == 1 and to_label(cgraph, 1, 1, 0, 0, 0) in leaves

        # Check Old State still accessible
        assert cgraph.get_root(to_label(cgraph, 1, 0, 0, 0, 0), time_stamp=fake_timestamp) == \
            cgraph.get_root(to_label(cgraph, 1, 1, 0, 0, 0), time_stamp=fake_timestamp)
        partners, affinities = cgraph.get_atomic_partners(to_label(cgraph, 1, 0, 0, 0, 0), time_stamp=fake_timestamp)
        assert len(partners) == 1 and partners[0] == to_label(cgraph, 1, 1, 0, 0, 0)
        partners, affinities = cgraph.get_atomic_partners(to_label(cgraph, 1, 1, 0, 0, 0), time_stamp=fake_timestamp)
        assert len(partners) == 1 and partners[0] == to_label(cgraph, 1, 0, 0, 0, 0)
        leaves = np.unique(cgraph.get_subgraph(cgraph.get_root(to_label(cgraph, 1, 0, 0, 0, 0), time_stamp=fake_timestamp)))
        assert len(leaves) == 2
        assert to_label(cgraph, 1, 0, 0, 0, 0) in leaves
        assert to_label(cgraph, 1, 1, 0, 0, 0) in leaves

    @pytest.mark.timeout(30)
    def test_split_pair_disconnected_chunks(self, gen_graph):
        """
        Remove edge between existing RG supervoxels 1 and 2 (disconnected chunks)
        ┌─────┐     ┌─────┐      ┌─────┐     ┌─────┐
        │  A¹ │ ... │  Z¹ │      │  A¹ │ ... │  Z¹ │
        │  1━━┿━━━━━┿━━2  │  =>  │  1  │     │  2  │
        │     │     │     │      │     │     │     │
        └─────┘     └─────┘      └─────┘     └─────┘
        """

        cgraph = gen_graph(n_layers=9)

        # Preparation: Build Chunk A
        fake_timestamp = datetime.utcnow() - timedelta(days=10)
        create_chunk(cgraph,
                     vertices=[to_label(cgraph, 1, 0, 0, 0, 0)],
                     edges=[(to_label(cgraph, 1, 0, 0, 0, 0), to_label(cgraph, 1, 127, 127, 127, 0), 1.0)],
                     timestamp=fake_timestamp)

        # Preparation: Build Chunk Z
        create_chunk(cgraph,
                     vertices=[to_label(cgraph, 1, 127, 127, 127, 0)],
                     edges=[(to_label(cgraph, 1, 127, 127, 127, 0), to_label(cgraph, 1, 0, 0, 0, 0), 1.0)],
                     timestamp=fake_timestamp)

        cgraph.add_layer(3, np.array([[0x00, 0x00, 0x00]]), time_stamp=fake_timestamp)
        cgraph.add_layer(3, np.array([[0x7F, 0x7F, 0x7F]]), time_stamp=fake_timestamp)
        cgraph.add_layer(4, np.array([[0x00, 0x00, 0x00]]), time_stamp=fake_timestamp)
        cgraph.add_layer(4, np.array([[0x3F, 0x3F, 0x3F]]), time_stamp=fake_timestamp)
        cgraph.add_layer(5, np.array([[0x00, 0x00, 0x00]]), time_stamp=fake_timestamp)
        cgraph.add_layer(5, np.array([[0x1F, 0x1F, 0x1F]]), time_stamp=fake_timestamp)
        cgraph.add_layer(6, np.array([[0x00, 0x00, 0x00]]), time_stamp=fake_timestamp)
        cgraph.add_layer(6, np.array([[0x0F, 0x0F, 0x0F]]), time_stamp=fake_timestamp)
        cgraph.add_layer(7, np.array([[0x00, 0x00, 0x00]]), time_stamp=fake_timestamp)
        cgraph.add_layer(7, np.array([[0x07, 0x07, 0x07]]), time_stamp=fake_timestamp)
        cgraph.add_layer(8, np.array([[0x00, 0x00, 0x00]]), time_stamp=fake_timestamp)
        cgraph.add_layer(8, np.array([[0x03, 0x03, 0x03]]), time_stamp=fake_timestamp)
        cgraph.add_layer(9, np.array([[0x00, 0x00, 0x00], [0x01, 0x01, 0x01]]), time_stamp=fake_timestamp)

        # Split
        new_roots = cgraph.remove_edges("Jane Doe", to_label(cgraph, 1, 127, 127, 127, 0), to_label(cgraph, 1, 0, 0, 0, 0), mincut=False)

        # Check New State
        assert len(new_roots) == 2
        assert cgraph.get_root(to_label(cgraph, 1, 0, 0, 0, 0)) != cgraph.get_root(to_label(cgraph, 1, 127, 127, 127, 0))
        partners, affinities = cgraph.get_atomic_partners(to_label(cgraph, 1, 0, 0, 0, 0))
        assert len(partners) == 0
        partners, affinities = cgraph.get_atomic_partners(to_label(cgraph, 1, 127, 127, 127, 0))
        assert len(partners) == 0
        leaves = np.unique(cgraph.get_subgraph(cgraph.get_root(to_label(cgraph, 1, 0, 0, 0, 0))))
        assert len(leaves) == 1 and to_label(cgraph, 1, 0, 0, 0, 0) in leaves
        leaves = np.unique(cgraph.get_subgraph(cgraph.get_root(to_label(cgraph, 1, 127, 127, 127, 0))))
        assert len(leaves) == 1 and to_label(cgraph, 1, 127, 127, 127, 0) in leaves

        # Check Old State still accessible
        assert cgraph.get_root(to_label(cgraph, 1, 0, 0, 0, 0), time_stamp=fake_timestamp) == \
            cgraph.get_root(to_label(cgraph, 1, 127, 127, 127, 0), time_stamp=fake_timestamp)
        partners, affinities = cgraph.get_atomic_partners(to_label(cgraph, 1, 0, 0, 0, 0), time_stamp=fake_timestamp)
        assert len(partners) == 1 and partners[0] == to_label(cgraph, 1, 127, 127, 127, 0)
        partners, affinities = cgraph.get_atomic_partners(to_label(cgraph, 1, 127, 127, 127, 0), time_stamp=fake_timestamp)
        assert len(partners) == 1 and partners[0] == to_label(cgraph, 1, 0, 0, 0, 0)
        leaves = np.unique(cgraph.get_subgraph(cgraph.get_root(to_label(cgraph, 1, 0, 0, 0, 0), time_stamp=fake_timestamp)))
        assert len(leaves) == 2
        assert to_label(cgraph, 1, 0, 0, 0, 0) in leaves
        assert to_label(cgraph, 1, 127, 127, 127, 0) in leaves

    @pytest.mark.timeout(30)
    def test_split_pair_already_disconnected(self, gen_graph):
        """
        Try to remove edge between already disconnected RG supervoxels 1 and 2 (same chunk).
        Expected: No change, no error
        ┌─────┐      ┌─────┐
        │  A¹ │      │  A¹ │
        │ 1 2 │  =>  │ 1 2 │
        │     │      │     │
        └─────┘      └─────┘
        """

        cgraph = gen_graph(n_layers=2)

        # Preparation: Build Chunk A
        fake_timestamp = datetime.utcnow() - timedelta(days=10)
        create_chunk(cgraph,
                     vertices=[to_label(cgraph, 1, 0, 0, 0, 0), to_label(cgraph, 1, 0, 0, 0, 1)],
                     edges=[],
                     timestamp=fake_timestamp)

        res_old = cgraph.table.read_rows()
        res_old.consume_all()

        # Split
        cgraph.remove_edges("Jane Doe", to_label(cgraph, 1, 0, 0, 0, 1), to_label(cgraph, 1, 0, 0, 0, 0), mincut=False)
        res_new = cgraph.table.read_rows()
        res_new.consume_all()

        # Check
        if res_old.rows != res_new.rows:
            warn("Rows were modified when splitting a pair of already disconnected supervoxels. "
                 "While probably not an error, it is an unnecessary operation.")

    @pytest.mark.timeout(30)
    def test_split_full_circle_to_triple_chain_same_chunk(self, gen_graph):
        """
        Remove direct edge between RG supervoxels 1 and 2, but leave indirect connection (same chunk)
        ┌─────┐      ┌─────┐
        │  A¹ │      │  A¹ │
        │ 1━2 │  =>  │ 1 2 │
        │ ┗3┛ │      │ ┗3┛ │
        └─────┘      └─────┘
        """

        cgraph = gen_graph(n_layers=2)

        # Preparation: Build Chunk A
        fake_timestamp = datetime.utcnow() - timedelta(days=10)
        create_chunk(cgraph,
                     vertices=[to_label(cgraph, 1, 0, 0, 0, 0), to_label(cgraph, 1, 0, 0, 0, 1), to_label(cgraph, 1, 0, 0, 0, 2)],
                     edges=[(to_label(cgraph, 1, 0, 0, 0, 0), to_label(cgraph, 1, 0, 0, 0, 2), 0.5),
                            (to_label(cgraph, 1, 0, 0, 0, 1), to_label(cgraph, 1, 0, 0, 0, 2), 0.5),
                            (to_label(cgraph, 1, 0, 0, 0, 0), to_label(cgraph, 1, 0, 0, 0, 1), 0.3)],
                     timestamp=fake_timestamp)

        # Split
        new_root_ids = cgraph.remove_edges("Jane Doe", to_label(cgraph, 1, 0, 0, 0, 1), to_label(cgraph, 1, 0, 0, 0, 0), mincut=False)

        # Check New State
        assert len(new_root_ids) == 1
        assert cgraph.get_root(to_label(cgraph, 1, 0, 0, 0, 0)) == new_root_ids[0]
        assert cgraph.get_root(to_label(cgraph, 1, 0, 0, 0, 1)) == new_root_ids[0]
        assert cgraph.get_root(to_label(cgraph, 1, 0, 0, 0, 2)) == new_root_ids[0]
        partners, affinities = cgraph.get_atomic_partners(to_label(cgraph, 1, 0, 0, 0, 0))
        assert len(partners) == 1 and partners[0] == to_label(cgraph, 1, 0, 0, 0, 2)
        partners, affinities = cgraph.get_atomic_partners(to_label(cgraph, 1, 0, 0, 0, 1))
        assert len(partners) == 1 and partners[0] == to_label(cgraph, 1, 0, 0, 0, 2)
        partners, affinities = cgraph.get_atomic_partners(to_label(cgraph, 1, 0, 0, 0, 2))
        assert len(partners) == 2
        assert to_label(cgraph, 1, 0, 0, 0, 0) in partners
        assert to_label(cgraph, 1, 0, 0, 0, 1) in partners
        leaves = np.unique(cgraph.get_subgraph(new_root_ids[0]))
        assert len(leaves) == 3
        assert to_label(cgraph, 1, 0, 0, 0, 0) in leaves
        assert to_label(cgraph, 1, 0, 0, 0, 1) in leaves
        assert to_label(cgraph, 1, 0, 0, 0, 2) in leaves

        # Check Old State still accessible
        old_root_id = cgraph.get_root(to_label(cgraph, 1, 0, 0, 0, 0), time_stamp=fake_timestamp)
        assert new_root_ids[0] != old_root_id

    @pytest.mark.timeout(30)
    def test_split_full_circle_to_triple_chain_neighboring_chunks(self, gen_graph):
        """
        Remove direct edge between RG supervoxels 1 and 2, but leave indirect connection (neighboring chunks)
        ┌─────┬─────┐      ┌─────┬─────┐
        │  A¹ │  B¹ │      │  A¹ │  B¹ │
        │  1━━┿━━2  │  =>  │  1  │  2  │
        │  ┗3━┿━━┛  │      │  ┗3━┿━━┛  │
        └─────┴─────┘      └─────┴─────┘
        """

        cgraph = gen_graph(n_layers=3)

        # Preparation: Build Chunk A
        fake_timestamp = datetime.utcnow() - timedelta(days=10)
        create_chunk(cgraph,
                     vertices=[to_label(cgraph, 1, 0, 0, 0, 0), to_label(cgraph, 1, 0, 0, 0, 1)],
                     edges=[(to_label(cgraph, 1, 0, 0, 0, 0), to_label(cgraph, 1, 0, 0, 0, 1), 0.5),
                            (to_label(cgraph, 1, 0, 0, 0, 1), to_label(cgraph, 1, 1, 0, 0, 0), 0.5),
                            (to_label(cgraph, 1, 0, 0, 0, 0), to_label(cgraph, 1, 1, 0, 0, 0), 0.3)],
                     timestamp=fake_timestamp)

        # Preparation: Build Chunk B
        create_chunk(cgraph,
                     vertices=[to_label(cgraph, 1, 1, 0, 0, 0)],
                     edges=[(to_label(cgraph, 1, 1, 0, 0, 0), to_label(cgraph, 1, 0, 0, 0, 1), 0.5),
                            (to_label(cgraph, 1, 1, 0, 0, 0), to_label(cgraph, 1, 0, 0, 0, 0), 0.3)],
                     timestamp=fake_timestamp)

        cgraph.add_layer(3, np.array([[0, 0, 0], [1, 0, 0]]), time_stamp=fake_timestamp)

        # Split
        new_root_ids = cgraph.remove_edges("Jane Doe", to_label(cgraph, 1, 1, 0, 0, 0), to_label(cgraph, 1, 0, 0, 0, 0), mincut=False)

        # Check New State
        assert len(new_root_ids) == 1
        assert cgraph.get_root(to_label(cgraph, 1, 0, 0, 0, 0)) == new_root_ids[0]
        assert cgraph.get_root(to_label(cgraph, 1, 0, 0, 0, 1)) == new_root_ids[0]
        assert cgraph.get_root(to_label(cgraph, 1, 1, 0, 0, 0)) == new_root_ids[0]
        partners, affinities = cgraph.get_atomic_partners(to_label(cgraph, 1, 0, 0, 0, 0))
        assert len(partners) == 1 and partners[0] == to_label(cgraph, 1, 0, 0, 0, 1)
        partners, affinities = cgraph.get_atomic_partners(to_label(cgraph, 1, 1, 0, 0, 0))
        assert len(partners) == 1 and partners[0] == to_label(cgraph, 1, 0, 0, 0, 1)
        partners, affinities = cgraph.get_atomic_partners(to_label(cgraph, 1, 0, 0, 0, 1))
        assert len(partners) == 2
        assert to_label(cgraph, 1, 0, 0, 0, 0) in partners
        assert to_label(cgraph, 1, 1, 0, 0, 0) in partners
        leaves = np.unique(cgraph.get_subgraph(new_root_ids[0]))
        assert len(leaves) == 3
        assert to_label(cgraph, 1, 0, 0, 0, 0) in leaves
        assert to_label(cgraph, 1, 0, 0, 0, 1) in leaves
        assert to_label(cgraph, 1, 1, 0, 0, 0) in leaves

        # Check Old State still accessible
        old_root_id = cgraph.get_root(to_label(cgraph, 1, 0, 0, 0, 0), time_stamp=fake_timestamp)
        assert new_root_ids[0] != old_root_id

    @pytest.mark.timeout(30)
    def test_split_full_circle_to_triple_chain_disconnected_chunks(self, gen_graph):
        """
        Remove direct edge between RG supervoxels 1 and 2, but leave indirect connection (disconnected chunks)
        ┌─────┐     ┌─────┐      ┌─────┐     ┌─────┐
        │  A¹ │ ... │  Z¹ │      │  A¹ │ ... │  Z¹ │
        │  1━━┿━━━━━┿━━2  │  =>  │  1  │     │  2  │
        │  ┗3━┿━━━━━┿━━┛  │      │  ┗3━┿━━━━━┿━━┛  │
        └─────┘     └─────┘      └─────┘     └─────┘
        """

        cgraph = gen_graph(n_layers=9)

        # Preparation: Build Chunk A
        fake_timestamp = datetime.utcnow() - timedelta(days=10)
        create_chunk(cgraph,
                     vertices=[to_label(cgraph, 1, 0, 0, 0, 0), to_label(cgraph, 1, 0, 0, 0, 1)],
                     edges=[(to_label(cgraph, 1, 0, 0, 0, 0), to_label(cgraph, 1, 0, 0, 0, 1), 0.5),
                            (to_label(cgraph, 1, 0, 0, 0, 1), to_label(cgraph, 1, 127, 127, 127, 0), 0.5),
                            (to_label(cgraph, 1, 0, 0, 0, 0), to_label(cgraph, 1, 127, 127, 127, 0), 0.3)],
                     timestamp=fake_timestamp)

        # Preparation: Build Chunk Z
        create_chunk(cgraph,
                     vertices=[to_label(cgraph, 1, 127, 127, 127, 0)],
                     edges=[(to_label(cgraph, 1, 127, 127, 127, 0), to_label(cgraph, 1, 0, 0, 0, 1), 0.5),
                            (to_label(cgraph, 1, 127, 127, 127, 0), to_label(cgraph, 1, 0, 0, 0, 0), 0.3)],
                     timestamp=fake_timestamp)

        cgraph.add_layer(3, np.array([[0x00, 0x00, 0x00]]), time_stamp=fake_timestamp)
        cgraph.add_layer(3, np.array([[0x7F, 0x7F, 0x7F]]), time_stamp=fake_timestamp)
        cgraph.add_layer(4, np.array([[0x00, 0x00, 0x00]]), time_stamp=fake_timestamp)
        cgraph.add_layer(4, np.array([[0x3F, 0x3F, 0x3F]]), time_stamp=fake_timestamp)
        cgraph.add_layer(5, np.array([[0x00, 0x00, 0x00]]), time_stamp=fake_timestamp)
        cgraph.add_layer(5, np.array([[0x1F, 0x1F, 0x1F]]), time_stamp=fake_timestamp)
        cgraph.add_layer(6, np.array([[0x00, 0x00, 0x00]]), time_stamp=fake_timestamp)
        cgraph.add_layer(6, np.array([[0x0F, 0x0F, 0x0F]]), time_stamp=fake_timestamp)
        cgraph.add_layer(7, np.array([[0x00, 0x00, 0x00]]), time_stamp=fake_timestamp)
        cgraph.add_layer(7, np.array([[0x07, 0x07, 0x07]]), time_stamp=fake_timestamp)
        cgraph.add_layer(8, np.array([[0x00, 0x00, 0x00]]), time_stamp=fake_timestamp)
        cgraph.add_layer(8, np.array([[0x03, 0x03, 0x03]]), time_stamp=fake_timestamp)
        cgraph.add_layer(9, np.array([[0x00, 0x00, 0x00], [0x01, 0x01, 0x01]]), time_stamp=fake_timestamp)

        # Split
        new_root_ids = cgraph.remove_edges("Jane Doe", to_label(cgraph, 1, 127, 127, 127, 0), to_label(cgraph, 1, 0, 0, 0, 0), mincut=False)

        # Check New State
        assert len(new_root_ids) == 1
        assert cgraph.get_root(to_label(cgraph, 1, 0, 0, 0, 0)) == new_root_ids[0]
        assert cgraph.get_root(to_label(cgraph, 1, 0, 0, 0, 1)) == new_root_ids[0]
        assert cgraph.get_root(to_label(cgraph, 1, 127, 127, 127, 0)) == new_root_ids[0]
        partners, affinities = cgraph.get_atomic_partners(to_label(cgraph, 1, 0, 0, 0, 0))
        assert len(partners) == 1 and partners[0] == to_label(cgraph, 1, 0, 0, 0, 1)
        partners, affinities = cgraph.get_atomic_partners(to_label(cgraph, 1, 127, 127, 127, 0))
        assert len(partners) == 1 and partners[0] == to_label(cgraph, 1, 0, 0, 0, 1)
        partners, affinities = cgraph.get_atomic_partners(to_label(cgraph, 1, 0, 0, 0, 1))
        assert len(partners) == 2
        assert to_label(cgraph, 1, 0, 0, 0, 0) in partners
        assert to_label(cgraph, 1, 127, 127, 127, 0) in partners
        leaves = np.unique(cgraph.get_subgraph(new_root_ids[0]))
        assert len(leaves) == 3
        assert to_label(cgraph, 1, 0, 0, 0, 0) in leaves
        assert to_label(cgraph, 1, 0, 0, 0, 1) in leaves
        assert to_label(cgraph, 1, 127, 127, 127, 0) in leaves

        # Check Old State still accessible
        old_root_id = cgraph.get_root(to_label(cgraph, 1, 0, 0, 0, 0), time_stamp=fake_timestamp)
        assert new_root_ids[0] != old_root_id

    @pytest.mark.timeout(30)
    def test_split_same_node(self, gen_graph):
        """
        Try to remove (non-existing) edge between RG supervoxel 1 and itself
        ┌─────┐
        │  A¹ │
        │  1  │  =>  Reject
        │     │
        └─────┘
        """

        cgraph = gen_graph(n_layers=2)

        # Preparation: Build Chunk A
        fake_timestamp = datetime.utcnow() - timedelta(days=10)
        create_chunk(cgraph,
                     vertices=[to_label(cgraph, 1, 0, 0, 0, 0)],
                     edges=[],
                     timestamp=fake_timestamp)

        res_old = cgraph.table.read_rows()
        res_old.consume_all()

        # Split
        assert cgraph.remove_edges("Jane Doe", to_label(cgraph, 1, 0, 0, 0, 0), to_label(cgraph, 1, 0, 0, 0, 0), mincut=False) is None

        res_new = cgraph.table.read_rows()
        res_new.consume_all()

        assert res_new.rows == res_old.rows

    @pytest.mark.timeout(30)
    def test_split_pair_abstract_nodes(self, gen_graph):
        """
        Try to remove (non-existing) edge between RG supervoxel 1 and abstract node "2"
                    ┌─────┐
                    │  B² │
                    │ "2" │
                    │     │
                    └─────┘
        ┌─────┐              =>  Reject
        │  A¹ │
        │  1  │
        │     │
        └─────┘
        """

        cgraph = gen_graph(n_layers=3)

        # Preparation: Build Chunk A
        fake_timestamp = datetime.utcnow() - timedelta(days=10)
        create_chunk(cgraph,
                     vertices=[to_label(cgraph, 1, 0, 0, 0, 0)],
                     edges=[],
                     timestamp=fake_timestamp)

        # Preparation: Build Chunk B
        create_chunk(cgraph,
                     vertices=[to_label(cgraph, 1, 1, 0, 0, 0)],
                     edges=[],
                     timestamp=fake_timestamp)

        cgraph.add_layer(3, np.array([[0, 0, 0], [1, 0, 0]]), time_stamp=fake_timestamp)

        res_old = cgraph.table.read_rows()
        res_old.consume_all()

        # Split
        assert cgraph.remove_edges("Jane Doe", to_label(cgraph, 1, 0, 0, 0, 0), to_label(cgraph, 2, 1, 0, 0, 1), mincut=False) is None

        res_new = cgraph.table.read_rows()
        res_new.consume_all()

        assert res_new.rows == res_old.rows


class TestGraphMinCut:
    # TODO: Ideally, those tests should focus only on mincut retrieving the correct edges.
    #       The edge removal part should be tested exhaustively in TestGraphSplit
    @pytest.mark.timeout(30)
    def test_cut_regular_link(self, gen_graph):
        """
        Regular link between 1 and 2
        ┌─────┬─────┐
        │  A¹ │  B¹ │
        │  1━━┿━━2  │
        │     │     │
        └─────┴─────┘
        """

        cgraph = gen_graph(n_layers=3)

        # Preparation: Build Chunk A
        fake_timestamp = datetime.utcnow() - timedelta(days=10)
        create_chunk(cgraph,
                     vertices=[to_label(cgraph, 1, 0, 0, 0, 0)],
                     edges=[(to_label(cgraph, 1, 0, 0, 0, 0), to_label(cgraph, 1, 1, 0, 0, 0), 0.5)],
                     timestamp=fake_timestamp)

        # Preparation: Build Chunk B
        create_chunk(cgraph,
                     vertices=[to_label(cgraph, 1, 1, 0, 0, 0)],
                     edges=[(to_label(cgraph, 1, 1, 0, 0, 0), to_label(cgraph, 1, 0, 0, 0, 0), 0.5)],
                     timestamp=fake_timestamp)

        cgraph.add_layer(3, np.array([[0, 0, 0], [1, 0, 0]]), time_stamp=fake_timestamp)

        # Mincut
        new_root_ids = cgraph.remove_edges(
                "Jane Doe", to_label(cgraph, 1, 0, 0, 0, 0), to_label(cgraph, 1, 1, 0, 0, 0),
                [0, 0, 0], [2*cgraph.chunk_size[0], 2*cgraph.chunk_size[1], cgraph.chunk_size[2]],
                mincut=True)

        # Check New State
        assert len(new_root_ids) == 2
        assert cgraph.get_root(to_label(cgraph, 1, 0, 0, 0, 0)) != cgraph.get_root(to_label(cgraph, 1, 1, 0, 0, 0))
        partners, affinities = cgraph.get_atomic_partners(to_label(cgraph, 1, 0, 0, 0, 0))
        assert len(partners) == 0
        partners, affinities = cgraph.get_atomic_partners(to_label(cgraph, 1, 1, 0, 0, 0))
        assert len(partners) == 0
        leaves = np.unique(cgraph.get_subgraph(cgraph.get_root(to_label(cgraph, 1, 0, 0, 0, 0))))
        assert len(leaves) == 1 and to_label(cgraph, 1, 0, 0, 0, 0) in leaves
        leaves = np.unique(cgraph.get_subgraph(cgraph.get_root(to_label(cgraph, 1, 1, 0, 0, 0))))
        assert len(leaves) == 1 and to_label(cgraph, 1, 1, 0, 0, 0) in leaves

    @pytest.mark.timeout(30)
    def test_cut_no_link(self, gen_graph):
        """
        No connection between 1 and 2
        ┌─────┬─────┐
        │  A¹ │  B¹ │
        │  1  │  2  │
        │     │     │
        └─────┴─────┘
        """

        cgraph = gen_graph(n_layers=3)

        # Preparation: Build Chunk A
        fake_timestamp = datetime.utcnow() - timedelta(days=10)
        create_chunk(cgraph,
                     vertices=[to_label(cgraph, 1, 0, 0, 0, 0)],
                     edges=[],
                     timestamp=fake_timestamp)

        # Preparation: Build Chunk B
        create_chunk(cgraph,
                     vertices=[to_label(cgraph, 1, 1, 0, 0, 0)],
                     edges=[],
                     timestamp=fake_timestamp)

        cgraph.add_layer(3, np.array([[0, 0, 0], [1, 0, 0]]), time_stamp=fake_timestamp)

        res_old = cgraph.table.read_rows()
        res_old.consume_all()

        # Mincut
        assert cgraph.remove_edges(
                "Jane Doe", to_label(cgraph, 1, 0, 0, 0, 0), to_label(cgraph, 1, 1, 0, 0, 0),
                [0, 0, 0], [2*cgraph.chunk_size[0], 2*cgraph.chunk_size[1], cgraph.chunk_size[2]],
                mincut=True) is None

        res_new = cgraph.table.read_rows()
        res_new.consume_all()

        assert res_new.rows == res_old.rows

    @pytest.mark.timeout(30)
    def test_cut_old_link(self, gen_graph):
        """
        Link between 1 and 2 got removed previously (aff = 0.0)
        ┌─────┬─────┐
        │  A¹ │  B¹ │
        │  1┅┅╎┅┅2  │
        │     │     │
        └─────┴─────┘
        """

        cgraph = gen_graph(n_layers=3)

        # Preparation: Build Chunk A
        fake_timestamp = datetime.utcnow() - timedelta(days=10)
        create_chunk(cgraph,
                     vertices=[to_label(cgraph, 1, 0, 0, 0, 0)],
                     edges=[(to_label(cgraph, 1, 0, 0, 0, 0), to_label(cgraph, 1, 1, 0, 0, 0), 0.5)],
                     timestamp=fake_timestamp)

        # Preparation: Build Chunk B
        create_chunk(cgraph,
                     vertices=[to_label(cgraph, 1, 1, 0, 0, 0)],
                     edges=[(to_label(cgraph, 1, 1, 0, 0, 0), to_label(cgraph, 1, 0, 0, 0, 0), 0.5)],
                     timestamp=fake_timestamp)

        cgraph.add_layer(3, np.array([[0, 0, 0], [1, 0, 0]]), time_stamp=fake_timestamp)
        cgraph.remove_edges("John Doe", to_label(cgraph, 1, 1, 0, 0, 0), to_label(cgraph, 1, 0, 0, 0, 0), mincut=False)

        res_old = cgraph.table.read_rows()
        res_old.consume_all()

        # Mincut
        assert cgraph.remove_edges(
                "Jane Doe", to_label(cgraph, 1, 0, 0, 0, 0), to_label(cgraph, 1, 1, 0, 0, 0),
                [0, 0, 0], [2*cgraph.chunk_size[0], 2*cgraph.chunk_size[1], cgraph.chunk_size[2]],
                mincut=True) is None

        res_new = cgraph.table.read_rows()
        res_new.consume_all()

        assert res_new.rows == res_old.rows

    @pytest.mark.timeout(30)
    def test_cut_indivisible_link(self, gen_graph):
        """
        Sink: 1, Source: 2
        Link between 1 and 2 is set to `inf` and must not be cut.
        ┌─────┬─────┐
        │  A¹ │  B¹ │
        │  1══╪══2  │
        │     │     │
        └─────┴─────┘
        """

        cgraph = gen_graph(n_layers=3)

        # Preparation: Build Chunk A
        fake_timestamp = datetime.utcnow() - timedelta(days=10)
        create_chunk(cgraph,
                     vertices=[to_label(cgraph, 1, 0, 0, 0, 0)],
                     edges=[(to_label(cgraph, 1, 0, 0, 0, 0),
                             to_label(cgraph, 1, 1, 0, 0, 0), inf)],
                     timestamp=fake_timestamp)

        # Preparation: Build Chunk B
        create_chunk(cgraph,
                     vertices=[to_label(cgraph, 1, 1, 0, 0, 0)],
                     edges=[(to_label(cgraph, 1, 1, 0, 0, 0),
                             to_label(cgraph, 1, 0, 0, 0, 0), inf)],
                     timestamp=fake_timestamp)

        cgraph.add_layer(3, np.array([[0, 0, 0], [1, 0, 0]]),
                         time_stamp=fake_timestamp)

<<<<<<< HEAD
        original_parents_1 = cgraph.get_all_parents(to_label(cgraph, 1, 0, 0, 0, 0))
        original_parents_2 = cgraph.get_all_parents(to_label(cgraph, 1, 1, 0, 0, 0))
=======
        original_parents_1 = cgraph.get_all_parents(
            to_label(cgraph, 1, 0, 0, 0, 0))
        original_parents_2 = cgraph.get_all_parents(
            to_label(cgraph, 1, 1, 0, 0, 0))
>>>>>>> 5e4b3cf8

        # Mincut
        assert cgraph.remove_edges(
            "Jane Doe", to_label(cgraph, 1, 0, 0, 0, 0),
            to_label(cgraph, 1, 1, 0, 0, 0),
            [0, 0, 0], [2 * cgraph.chunk_size[0], 2 * cgraph.chunk_size[1],
                        cgraph.chunk_size[2]],
            mincut=True) is None

        new_parents_1 = cgraph.get_all_parents(to_label(cgraph, 1, 0, 0, 0, 0))
        new_parents_2 = cgraph.get_all_parents(to_label(cgraph, 1, 1, 0, 0, 0))

        assert np.all(np.array(original_parents_1) == np.array(new_parents_1))
        assert np.all(np.array(original_parents_2) == np.array(new_parents_2))


class TestGraphMultiCut:
    @pytest.mark.timeout(30)
    def test_cut_multi_tree(self, gen_graph):
        pass


class TestGraphHistory:
    """ These test inadvertantly also test merge and split operations """
    @pytest.mark.timeout(30)
    def test_cut_merge_history(self, gen_graph):
        """
        Regular link between 1 and 2
        ┌─────┬─────┐
        │  A¹ │  B¹ │
        │  1━━┿━━2  │
        │     │     │
        └─────┴─────┘
        (1) Split 1 and 2
        (2) Merge 1 and 2
        """

        cgraph = gen_graph(n_layers=3)

        # Preparation: Build Chunk A
        fake_timestamp = datetime.utcnow() - timedelta(days=10)
        create_chunk(cgraph,
                     vertices=[to_label(cgraph, 1, 0, 0, 0, 0)],
                     edges=[(to_label(cgraph, 1, 0, 0, 0, 0),
                             to_label(cgraph, 1, 1, 0, 0, 0), 0.5)],
                     timestamp=fake_timestamp)

        # Preparation: Build Chunk B
        create_chunk(cgraph,
                     vertices=[to_label(cgraph, 1, 1, 0, 0, 0)],
                     edges=[(to_label(cgraph, 1, 1, 0, 0, 0),
                             to_label(cgraph, 1, 0, 0, 0, 0), 0.5)],
                     timestamp=fake_timestamp)

        cgraph.add_layer(3, np.array([[0, 0, 0], [1, 0, 0]]),
                         time_stamp=fake_timestamp)

        first_root = cgraph.get_root(to_label(cgraph, 1, 0, 0, 0, 0))
        assert first_root == cgraph.get_root(to_label(cgraph, 1, 1, 0, 0, 0))

        split_roots = cgraph.remove_edges("Jane Doe",
                                          to_label(cgraph, 1, 0, 0, 0, 0),
                                          to_label(cgraph, 1, 1, 0, 0, 0),
                                          mincut=False)

        assert len(split_roots) == 2

        merge_root = cgraph.add_edge("Jane Doe",
                                     [to_label(cgraph, 1, 0, 0, 0, 0),
                                      to_label(cgraph, 1, 1, 0, 0, 0)],
                                     affinity=.4)

        assert len(cgraph.get_root_id_history(first_root,
                                              time_stamp_past=datetime.min,
                                              time_stamp_future=datetime.max)) == 4
        assert len(cgraph.get_root_id_history(split_roots[0],
                                              time_stamp_past=datetime.min,
                                              time_stamp_future=datetime.max)) == 3
        assert len(cgraph.get_root_id_history(split_roots[1],
                                              time_stamp_past=datetime.min,
                                              time_stamp_future=datetime.max)) == 3
        assert len(cgraph.get_root_id_history(merge_root,
                                              time_stamp_past=datetime.min,
                                              time_stamp_future=datetime.max)) == 4


class TestGraphLocks:
    @pytest.mark.timeout(30)
    def test_lock_unlock(self, gen_graph):
        """
        No connection between 1, 2 and 3
        ┌─────┬─────┐
        │  A¹ │  B¹ │
        │  1  │  3  │
        │  2  │     │
        └─────┴─────┘

        (1) Try lock (opid = 1)
        (2) Try lock (opid = 2)
        (3) Try unlock (opid = 1)
        (4) Try lock (opid = 2)
        """

        cgraph = gen_graph(n_layers=3)

        # Preparation: Build Chunk A
        fake_timestamp = datetime.utcnow() - timedelta(days=10)
        create_chunk(cgraph,
                     vertices=[to_label(cgraph, 1, 0, 0, 0, 1),
                               to_label(cgraph, 1, 0, 0, 0, 2)],
                     edges=[],
                     timestamp=fake_timestamp)

        # Preparation: Build Chunk B
        create_chunk(cgraph,
                     vertices=[to_label(cgraph, 1, 1, 0, 0, 1)],
                     edges=[],
                     timestamp=fake_timestamp)

        cgraph.add_layer(3, np.array([[0, 0, 0], [1, 0, 0]]),
                         time_stamp=fake_timestamp)

        operation_id_1 = cgraph.get_unique_operation_id()
        root_id = cgraph.get_root(to_label(cgraph, 1, 0, 0, 0, 1))
        assert cgraph.lock_root_loop(root_ids=[root_id],
                                     operation_id=operation_id_1)[0]

        operation_id_2 = cgraph.get_unique_operation_id()
        assert not cgraph.lock_root_loop(root_ids=[root_id],
                                         operation_id=operation_id_2)[0]

        assert cgraph.unlock_root(root_id=root_id,
                                  operation_id=operation_id_1)

        assert cgraph.lock_root_loop(root_ids=[root_id],
                                     operation_id=operation_id_2)[0]

    @pytest.mark.timeout(30)
    def test_lock_expiration(self, gen_graph, lock_expired_timedelta_override):
        """
        No connection between 1, 2 and 3
        ┌─────┬─────┐
        │  A¹ │  B¹ │
        │  1  │  3  │
        │  2  │     │
        └─────┴─────┘

        (1) Try lock (opid = 1)
        (2) Try lock (opid = 2)
        (3) Try lock (opid = 2) with retries
        """

        cgraph = gen_graph(n_layers=3)

        # Preparation: Build Chunk A
        fake_timestamp = datetime.utcnow() - timedelta(days=10)
        create_chunk(cgraph,
                     vertices=[to_label(cgraph, 1, 0, 0, 0, 1),
                               to_label(cgraph, 1, 0, 0, 0, 2)],
                     edges=[],
                     timestamp=fake_timestamp)

        # Preparation: Build Chunk B
        create_chunk(cgraph,
                     vertices=[to_label(cgraph, 1, 1, 0, 0, 1)],
                     edges=[],
                     timestamp=fake_timestamp)

        cgraph.add_layer(3, np.array([[0, 0, 0], [1, 0, 0]]),
                         time_stamp=fake_timestamp)

        operation_id_1 = cgraph.get_unique_operation_id()
        root_id = cgraph.get_root(to_label(cgraph, 1, 0, 0, 0, 1))
        assert cgraph.lock_root_loop(root_ids=[root_id],
                                     operation_id=operation_id_1)[0]

        operation_id_2 = cgraph.get_unique_operation_id()
        assert not cgraph.lock_root_loop(root_ids=[root_id],
                                         operation_id=operation_id_2)[0]

        assert cgraph.lock_root_loop(root_ids=[root_id],
                                     operation_id=operation_id_2,
                                     max_tries=10, waittime_s=.5)[0]

    @pytest.mark.timeout(30)
    def test_lock_renew(self, gen_graph):
        """
        No connection between 1, 2 and 3
        ┌─────┬─────┐
        │  A¹ │  B¹ │
        │  1  │  3  │
        │  2  │     │
        └─────┴─────┘

        (1) Try lock (opid = 1)
        (2) Try lock (opid = 2)
        (3) Try lock (opid = 2) with retries
        """

        cgraph = gen_graph(n_layers=3)

        # Preparation: Build Chunk A
        fake_timestamp = datetime.utcnow() - timedelta(days=10)
        create_chunk(cgraph,
                     vertices=[to_label(cgraph, 1, 0, 0, 0, 1),
                               to_label(cgraph, 1, 0, 0, 0, 2)],
                     edges=[],
                     timestamp=fake_timestamp)

        # Preparation: Build Chunk B
        create_chunk(cgraph,
                     vertices=[to_label(cgraph, 1, 1, 0, 0, 1)],
                     edges=[],
                     timestamp=fake_timestamp)

        cgraph.add_layer(3, np.array([[0, 0, 0], [1, 0, 0]]),
                         time_stamp=fake_timestamp)

        operation_id_1 = cgraph.get_unique_operation_id()
        root_id = cgraph.get_root(to_label(cgraph, 1, 0, 0, 0, 1))
        assert cgraph.lock_root_loop(root_ids=[root_id],
                                     operation_id=operation_id_1)[0]

        assert cgraph.check_and_renew_root_locks(root_ids=[root_id],
                                                 operation_id=operation_id_1)

    @pytest.mark.timeout(30)
    def test_lock_merge_lock_old_id(self, gen_graph):
        """
        No connection between 1, 2 and 3
        ┌─────┬─────┐
        │  A¹ │  B¹ │
        │  1  │  3  │
        │  2  │     │
        └─────┴─────┘

        (1) Merge (includes lock opid 1)
        (2) Try lock opid 2 --> should be successful and return new root id
        """

        cgraph = gen_graph(n_layers=3)

        # Preparation: Build Chunk A
        fake_timestamp = datetime.utcnow() - timedelta(days=10)
        create_chunk(cgraph,
                     vertices=[to_label(cgraph, 1, 0, 0, 0, 1),
                               to_label(cgraph, 1, 0, 0, 0, 2)],
                     edges=[],
                     timestamp=fake_timestamp)

        # Preparation: Build Chunk B
        create_chunk(cgraph,
                     vertices=[to_label(cgraph, 1, 1, 0, 0, 1)],
                     edges=[],
                     timestamp=fake_timestamp)

        cgraph.add_layer(3, np.array([[0, 0, 0], [1, 0, 0]]),
                         time_stamp=fake_timestamp)

        root_id = cgraph.get_root(to_label(cgraph, 1, 0, 0, 0, 1))

        new_root_id = cgraph.add_edge("Chuck Norris", [to_label(cgraph, 1, 0, 0, 0, 1),
                                                       to_label(cgraph, 1, 0, 0, 0, 2)], affinity=1.)

        assert new_root_id is not None

        operation_id_2 = cgraph.get_unique_operation_id()
        success, new_root_ids = cgraph.lock_root_loop(root_ids=[root_id],
                                                      operation_id=operation_id_2,
                                                      max_tries=10, waittime_s=.5)
        assert success
        assert new_root_ids[0] == new_root_id
<|MERGE_RESOLUTION|>--- conflicted
+++ resolved
@@ -1759,15 +1759,10 @@
         cgraph.add_layer(3, np.array([[0, 0, 0], [1, 0, 0]]),
                          time_stamp=fake_timestamp)
 
-<<<<<<< HEAD
-        original_parents_1 = cgraph.get_all_parents(to_label(cgraph, 1, 0, 0, 0, 0))
-        original_parents_2 = cgraph.get_all_parents(to_label(cgraph, 1, 1, 0, 0, 0))
-=======
         original_parents_1 = cgraph.get_all_parents(
             to_label(cgraph, 1, 0, 0, 0, 0))
         original_parents_2 = cgraph.get_all_parents(
             to_label(cgraph, 1, 1, 0, 0, 0))
->>>>>>> 5e4b3cf8
 
         # Mincut
         assert cgraph.remove_edges(
